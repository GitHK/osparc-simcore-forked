--- conflicted
+++ resolved
@@ -330,14 +330,10 @@
     command:
       - "--api=true"
       - "--api.dashboard=true"
-<<<<<<< HEAD
-      - "--log.level=DEBUG"
-=======
       - "--ping=true"
       - "--entryPoints.ping.address=:9082"
       - "--ping.entryPoint=ping"
       - "--log.level=WARNING"
->>>>>>> 5d507ee6
       - "--accesslog=false"
       - "--metrics.prometheus=true"
       - "--metrics.prometheus.addEntryPointsLabels=true"
