--- conflicted
+++ resolved
@@ -583,19 +583,15 @@
     #  start_period: 20s
 
 volumes:
-<<<<<<< HEAD
-  postgres_data: {}
-  computational_shared_data: {}
-  redis-data: {}
-  rabbit_data: {}
-=======
   postgres_data:
     name: ${SWARM_STACK_NAME}_postgres_data
   computational_shared_data:
     name: ${SWARM_STACK_NAME}_computational_shared_data
   redis-data:
     name: ${SWARM_STACK_NAME}_redis-data
->>>>>>> d7f1ce59
+
+  rabbit_data:
+    name: ${SWARM_STACK_NAME}_rabbit_data
 
 networks:
   default:
