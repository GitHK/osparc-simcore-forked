--- conflicted
+++ resolved
@@ -13,13 +13,8 @@
 pytest-asyncio
 pytest-cov
 pytest-mock
-<<<<<<< HEAD
 sqlalchemy[mypy] # adds Mypy / Pep-484 Support for ORM Mappings SEE https://docs.sqlalchemy.org/en/20/orm/extensions/mypy.html
 types_aiobotocore_s3
-=======
-python-dotenv
-sqlalchemy[mypy] # adds Mypy / Pep-484 Support for ORM Mappings SEE https://docs.sqlalchemy.org/en/20/orm/extensions/mypy.html
->>>>>>> 162115e8
 types-aiofiles # missing mypy stubs
 types-pkg_resources # missing mypy stubs
 types-PyYAML # missing mypy stubs
