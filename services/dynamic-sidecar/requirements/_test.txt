--- conflicted
+++ resolved
@@ -22,26 +22,7 @@
     # via -r requirements/_test.in
 async-asgi-testclient==1.4.11
     # via -r requirements/_test.in
-<<<<<<< HEAD
-async-timeout==4.0.2
-    # via
-    #   -c requirements/_base.txt
-    #   aiohttp
-attrs==21.4.0
-    # via
-    #   -c requirements/_base.txt
-    #   aiohttp
-boto3==1.26.76
-    # via aiobotocore
-botocore==1.29.76
-    # via
-    #   aiobotocore
-    #   boto3
-    #   s3transfer
-certifi==2022.12.7
-=======
 certifi==2023.7.22
->>>>>>> 162115e8
     # via
     #   -c requirements/_base.txt
     #   minio
@@ -77,27 +58,12 @@
     #   yarl
 iniconfig==2.0.0
     # via pytest
-<<<<<<< HEAD
-jmespath==1.0.1
-    # via
-    #   boto3
-    #   botocore
-minio==7.0.4
-    # via -r requirements/_test.in
-multidict==6.0.2
-=======
 multidict==6.0.4
->>>>>>> 162115e8
     # via
     #   -c requirements/_base.txt
     #   aiohttp
     #   async-asgi-testclient
-<<<<<<< HEAD
-    #   yarl
-mypy==1.3.0
-=======
 mypy==1.4.1
->>>>>>> 162115e8
     # via sqlalchemy
 mypy-extensions==1.0.0
     # via mypy
@@ -130,12 +96,7 @@
 requests==2.31.0
     # via
     #   async-asgi-testclient
-<<<<<<< HEAD
-s3transfer==0.6.1
-    # via boto3
-=======
     #   docker
->>>>>>> 162115e8
 six==1.16.0
     # via
     #   -c requirements/_base.txt
@@ -153,13 +114,7 @@
     #   coverage
     #   mypy
     #   pytest
-<<<<<<< HEAD
-types-aiobotocore-s3==2.5.2
-    # via -r requirements/_test.in
-types-aiofiles==23.1.0.3
-=======
 types-aiofiles==23.1.0.5
->>>>>>> 162115e8
     # via -r requirements/_test.in
 types-pkg-resources==0.1.3
     # via -r requirements/_test.in
@@ -173,20 +128,7 @@
 urllib3==2.0.4
     # via
     #   -c requirements/../../../requirements/constraints.txt
-<<<<<<< HEAD
-    #   -c requirements/_base.txt
-    #   botocore
-    #   minio
-    #   requests
-wrapt==1.15.0
-    # via aiobotocore
-yarl==1.9.2
-    # via
-    #   -c requirements/_base.txt
-    #   aiohttp
-=======
     #   docker
     #   requests
 websocket-client==1.6.1
-    # via docker
->>>>>>> 162115e8
+    # via docker