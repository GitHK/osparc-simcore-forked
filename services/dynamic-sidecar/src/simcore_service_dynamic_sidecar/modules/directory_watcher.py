--- conflicted
+++ resolved
@@ -77,11 +77,7 @@
     return internal
 
 
-<<<<<<< HEAD
-async def push_directory_via_nodeports(directory_path: Path) -> None:
-=======
 async def _push_directory(directory_path: Path) -> None:
->>>>>>> 735f57ca
     await nodeports.dispatch_update_for_directory(directory_path)
 
 
@@ -107,24 +103,15 @@
     def set_enabled(self, is_enabled: bool) -> None:
         self._is_enabled = is_enabled
 
-<<<<<<< HEAD
-    def _call_trigger_async_invoke_push_mapped_data(self) -> None:
-        trigger_async_invoke_push_mapped_data(self.loop, self.directory_path)
-=======
     def _invoke_push_directory(self) -> None:
         # wrapping the function call in the object
         # helps with testing, it is simplet to mock
         async_push_directory(self.loop, self.directory_path)
->>>>>>> 735f57ca
 
     def on_any_event(self, event: FileSystemEvent) -> None:
         super().on_any_event(event)
         if self._is_enabled:
-<<<<<<< HEAD
-            self._call_trigger_async_invoke_push_mapped_data()
-=======
             self._invoke_push_directory()
->>>>>>> 735f57ca
 
 
 class DirectoryWatcherObservers:
