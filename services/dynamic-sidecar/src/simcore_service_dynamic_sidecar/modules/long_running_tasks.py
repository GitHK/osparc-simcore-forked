import functools
import logging
from collections.abc import AsyncGenerator
from contextlib import asynccontextmanager
from pathlib import Path
from typing import Final

from fastapi import FastAPI
from models_library.generated_models.docker_rest_api import ContainerState
from models_library.rabbitmq_messages import ProgressType, SimcorePlatformStatus
from pydantic import PositiveInt
from servicelib.fastapi.long_running_tasks.server import TaskProgress
from servicelib.progress_bar import ProgressBarData
from servicelib.utils import logged_gather
from simcore_sdk.node_data import data_manager
from tenacity import retry
from tenacity.before_sleep import before_sleep_log
from tenacity.retry import retry_if_result
from tenacity.stop import stop_after_delay
from tenacity.wait import wait_random_exponential

from ..core.docker_compose_utils import (
    docker_compose_create,
    docker_compose_down,
    docker_compose_pull,
    docker_compose_restart,
    docker_compose_rm,
    docker_compose_start,
)
from ..core.docker_logs import start_log_fetching, stop_log_fetching
from ..core.docker_utils import (
    are_all_containers_in_expected_states,
    get_container_states,
    get_containers_count_from_names,
)
from ..core.rabbitmq import (
    post_event_reload_iframe,
    post_progress_message,
    post_sidecar_log_message,
)
from ..core.settings import ApplicationSettings
from ..core.utils import CommandResult, assemble_container_names
from ..core.validation import parse_compose_spec, validate_compose_spec
from ..models.schemas.application_health import ApplicationHealth
from ..models.schemas.containers import ContainersCreate
from ..models.shared_store import SharedStore
from ..modules import nodeports
from ..modules.mounted_fs import MountedVolumes
from ..modules.outputs import OutputsManager, event_propagation_disabled
from ..modules.resource_tracking.core import send_service_started, send_service_stopped

_logger = logging.getLogger(__name__)


# TASKS

# NOTE: most services have only 1 "working" directory
CONCURRENCY_STATE_SAVE_RESTORE: Final[int] = 2
_MINUTE: Final[int] = 60


def _raise_for_errors(
    command_result: CommandResult, docker_compose_command: str
) -> None:
    if not command_result.success:
        _logger.warning(
            "docker compose %s command finished with errors\n%s",
            docker_compose_command,
            command_result.message,
        )
        raise RuntimeError(command_result.message)


@retry(
    wait=wait_random_exponential(max=30),
    stop=stop_after_delay(5 * _MINUTE),
    retry=retry_if_result(lambda result: result.success is False),
    reraise=False,
    before_sleep=before_sleep_log(_logger, logging.WARNING, exc_info=True),
)
async def _retry_docker_compose_start(
    compose_spec: str, settings: ApplicationSettings
) -> CommandResult:
    # NOTE: sometimes the system is not capable of starting
    # the containers as soon as they are created. This might
    # happen due to the docker engine's load.
    return await docker_compose_start(compose_spec, settings)


@retry(
    wait=wait_random_exponential(max=30),
    stop=stop_after_delay(5 * _MINUTE),
    retry=retry_if_result(lambda result: result.success is False),
    reraise=False,
    before_sleep=before_sleep_log(_logger, logging.WARNING, exc_info=True),
)
async def _retry_docker_compose_down(
    compose_spec: str, settings: ApplicationSettings
) -> CommandResult:
    return await docker_compose_down(compose_spec, settings)


@retry(
    wait=wait_random_exponential(max=30),
    stop=stop_after_delay(5 * _MINUTE),
    retry=retry_if_result(lambda result: result is False),
    reraise=True,
    before_sleep=before_sleep_log(_logger, logging.WARNING, exc_info=True),
)
async def _retry_docker_compose_create(
    compose_spec: str, settings: ApplicationSettings
) -> bool:
    result = await docker_compose_create(compose_spec, settings)
    _raise_for_errors(result, "up")

    compose_spec_dict = parse_compose_spec(compose_spec)
    container_names = list(compose_spec_dict["services"].keys())

    expected_num_containers = len(container_names)
    actual_num_containers = await get_containers_count_from_names(container_names)

    return expected_num_containers == actual_num_containers


@asynccontextmanager
async def _revert_on_error(
    shared_store: SharedStore,
) -> AsyncGenerator[None, None]:
    try:
        yield None
    except Exception:
        async with shared_store:
            shared_store.compose_spec = None
            shared_store.container_names = []
        raise


async def task_create_service_containers(
    progress: TaskProgress,
    settings: ApplicationSettings,
    containers_create: ContainersCreate,
    shared_store: SharedStore,
    mounted_volumes: MountedVolumes,
    app: FastAPI,
    application_health: ApplicationHealth,
) -> list[str]:
    progress.update(message="validating service spec", percent=0)

    async with shared_store:
        shared_store.compose_spec = await validate_compose_spec(
            settings=settings,
            compose_file_content=containers_create.docker_compose_yaml,
            mounted_volumes=mounted_volumes,
        )
        shared_store.container_names = assemble_container_names(
            shared_store.compose_spec
        )

    _logger.info("Validated compose-spec:\n%s", f"{shared_store.compose_spec}")

    assert shared_store.compose_spec  # nosec

    async with event_propagation_disabled(app), _revert_on_error(shared_store):
        # removes previous pending containers
        progress.update(message="cleanup previous used resources")
        result = await docker_compose_rm(shared_store.compose_spec, settings)
        _raise_for_errors(result, "rm")

        progress.update(message="pulling images", percent=0.01)
        await post_sidecar_log_message(
            app, "pulling service images", log_level=logging.INFO
        )
        await post_progress_message(app, ProgressType.SERVICE_IMAGES_PULLING, 0)
        await docker_compose_pull(app, shared_store.compose_spec)
        await post_sidecar_log_message(
            app, "service images ready", log_level=logging.INFO
        )
        await post_progress_message(app, ProgressType.SERVICE_IMAGES_PULLING, 1)

        progress.update(message="creating and starting containers", percent=0.90)
        await post_sidecar_log_message(
            app, "starting service containers", log_level=logging.INFO
        )
        await _retry_docker_compose_create(shared_store.compose_spec, settings)

        progress.update(message="ensure containers are started", percent=0.95)
        compose_start_result = await _retry_docker_compose_start(
            shared_store.compose_spec, settings
        )

    await send_service_started(app, metrics_params=containers_create.metrics_params)

<<<<<<< HEAD
    message = (
        f"Finished docker-compose start with output\n{compose_start_result.message}"
    )
=======
    message = f"Finished docker compose start with output\n{r.message}"
>>>>>>> 4b272150

    if compose_start_result.success:
        await post_sidecar_log_message(
            app, "user services started", log_level=logging.INFO
        )
        _logger.debug(message)
        for container_name in shared_store.container_names:
            await start_log_fetching(app, container_name)
    else:
        application_health.is_healthy = False
        application_health.error_message = message
        _logger.error(
            "Marked sidecar as unhealthy, see below for details\n:%s", message
        )
        await post_sidecar_log_message(
            app, "could not user services", log_level=logging.ERROR
        )

    return shared_store.container_names


async def task_runs_docker_compose_down(
    progress: TaskProgress,
    app: FastAPI,
    shared_store: SharedStore,
    settings: ApplicationSettings,
) -> None:
    if shared_store.compose_spec is None:
        _logger.warning("No compose-spec was found")
        return

<<<<<<< HEAD
    container_states: dict[str, ContainerState | None] = await get_container_states(
        shared_store.container_names
    )
    containers_were_ok = are_all_containers_in_expected_states(
        container_states.values()
    )

    container_count_before_down: PositiveInt = await get_containers_count_from_names(
        shared_store.container_names
    )

    async def _send_resource_tracking_stop(platform_status: SimcorePlatformStatus):
        # NOTE: avoids sending a stop message without a start or any heartbeats,
        # which makes no sense for the purpose of billing
        if container_count_before_down > 0:
            # if containers were not OK, we need to check their status
            # only if oom killed we report as BAD
            simcore_platform_status = platform_status
            if not containers_were_ok:
                any_container_oom_killed = any(
                    c.OOMKilled is True
                    for c in container_states.values()
                    if c is not None
                )
                # if it's not an OOM killer (the user killed it) we set it as bad
                # since the platform failed the container
                if any_container_oom_killed:
                    _logger.warning(
                        "Containers killed to to OOMKiller: %s", container_states
                    )
                else:
                    simcore_platform_status = SimcorePlatformStatus.BAD

            await send_service_stopped(app, simcore_platform_status)

    try:
        progress.update(message="running docker-compose-down", percent=0.1)
        result = await _retry_docker_compose_down(shared_store.compose_spec, settings)
        _raise_for_errors(result, "down")

        progress.update(message="stopping logs", percent=0.9)
        for container_name in shared_store.container_names:
            await stop_log_fetching(app, container_name)
=======
    progress.update(message="running docker compose down", percent=0.1)
    result = await _retry_docker_compose_down(shared_store.compose_spec, settings)
    _raise_for_errors(result, "down")
>>>>>>> 4b272150

        progress.update(message="removing pending resources", percent=0.95)
        result = await docker_compose_rm(shared_store.compose_spec, settings)
        _raise_for_errors(result, "rm")
    except Exception:
        await _send_resource_tracking_stop(SimcorePlatformStatus.BAD)
        raise

    await _send_resource_tracking_stop(SimcorePlatformStatus.OK)

    # removing compose-file spec
    async with shared_store:
        shared_store.compose_spec = None
        shared_store.container_names = []
    progress.update(message="done", percent=0.99)


async def task_restore_state(
    progress: TaskProgress,
    settings: ApplicationSettings,
    mounted_volumes: MountedVolumes,
    app: FastAPI,
) -> None:
    # NOTE: the legacy data format was a zip file
    # this method will maintain retro compatibility.
    # The legacy archive is always downloaded and decompressed
    # if found. If the `task_save_state` is successful the legacy
    # archive will be removed.
    # When the legacy archive is detected it will have precedence
    # over the new format.
    # NOTE: this implies that the legacy format will always be decompressed
    # until it is not removed.

    async def _restore_state_folder(state_path: Path) -> None:
        await data_manager.pull(
            user_id=settings.DY_SIDECAR_USER_ID,
            project_id=settings.DY_SIDECAR_PROJECT_ID,
            node_uuid=settings.DY_SIDECAR_NODE_ID,
            destination_path=state_path,
            io_log_redirect_cb=functools.partial(
                post_sidecar_log_message, app, log_level=logging.INFO
            ),
            r_clone_settings=settings.DY_SIDECAR_R_CLONE_SETTINGS,
            progress_bar=root_progress,
        )

    progress.update(message="Downloading state", percent=0.05)
    state_paths = list(mounted_volumes.disk_state_paths_iter())
    await post_sidecar_log_message(
        app,
        f"Downloading state files for {state_paths}...",
        log_level=logging.INFO,
    )
    async with ProgressBarData(
        steps=len(state_paths),
        progress_report_cb=functools.partial(
            post_progress_message, app, ProgressType.SERVICE_STATE_PULLING
        ),
    ) as root_progress:
        await logged_gather(
            *(
                _restore_state_folder(path)
                for path in mounted_volumes.disk_state_paths_iter()
            ),
            max_concurrency=CONCURRENCY_STATE_SAVE_RESTORE,
            reraise=True,  # this should raise if there is an issue
        )

    await post_sidecar_log_message(
        app, "Finished state downloading", log_level=logging.INFO
    )
    progress.update(message="state restored", percent=0.99)


async def task_save_state(
    progress: TaskProgress,
    settings: ApplicationSettings,
    mounted_volumes: MountedVolumes,
    app: FastAPI,
) -> None:
    """
    Saves the states of the service.
    If a legacy archive is detected, it will be removed after
    saving the new format.
    """

    async def _save_state_folder(
        state_path: Path, root_progress: ProgressBarData
    ) -> None:
        await data_manager.push(
            user_id=settings.DY_SIDECAR_USER_ID,
            project_id=settings.DY_SIDECAR_PROJECT_ID,
            node_uuid=settings.DY_SIDECAR_NODE_ID,
            source_path=state_path,
            r_clone_settings=settings.DY_SIDECAR_R_CLONE_SETTINGS,
            exclude_patterns=mounted_volumes.state_exclude,
            io_log_redirect_cb=functools.partial(
                post_sidecar_log_message, app, log_level=logging.INFO
            ),
            progress_bar=root_progress,
        )

    progress.update(message="starting state save", percent=0.0)
    state_paths = list(mounted_volumes.disk_state_paths_iter())
    async with ProgressBarData(
        steps=len(state_paths),
        progress_report_cb=functools.partial(
            post_progress_message, app, ProgressType.SERVICE_STATE_PUSHING
        ),
    ) as root_progress:
        await logged_gather(
            *[
                _save_state_folder(state_path, root_progress)
                for state_path in state_paths
            ],
            max_concurrency=CONCURRENCY_STATE_SAVE_RESTORE,
        )

    await post_sidecar_log_message(app, "Finished state saving", log_level=logging.INFO)
    progress.update(message="finished state saving", percent=0.99)


async def task_ports_inputs_pull(
    progress: TaskProgress,
    port_keys: list[str] | None,
    mounted_volumes: MountedVolumes,
    app: FastAPI,
    *,
    inputs_pulling_enabled: bool,
) -> int:
    if not inputs_pulling_enabled:
        _logger.info("Received request to pull inputs but was ignored")
        return 0

    progress.update(message="starting inputs pulling", percent=0.0)
    port_keys = [] if port_keys is None else port_keys
    await post_sidecar_log_message(
        app, f"Pulling inputs for {port_keys}", log_level=logging.INFO
    )
    progress.update(message="pulling inputs", percent=0.1)
    async with ProgressBarData(
        steps=1,
        progress_report_cb=functools.partial(
            post_progress_message, app, ProgressType.SERVICE_INPUTS_PULLING
        ),
    ) as root_progress:
        transferred_bytes = await nodeports.download_target_ports(
            nodeports.PortTypeName.INPUTS,
            mounted_volumes.disk_inputs_path,
            port_keys=port_keys,
            io_log_redirect_cb=functools.partial(
                post_sidecar_log_message, app, log_level=logging.INFO
            ),
            progress_bar=root_progress,
        )
    await post_sidecar_log_message(
        app, "Finished pulling inputs", log_level=logging.INFO
    )
    progress.update(message="finished inputs pulling", percent=0.99)
    return int(transferred_bytes)


async def task_ports_outputs_pull(
    progress: TaskProgress,
    port_keys: list[str] | None,
    mounted_volumes: MountedVolumes,
    app: FastAPI,
) -> int:
    progress.update(message="starting outputs pulling", percent=0.0)
    port_keys = [] if port_keys is None else port_keys
    await post_sidecar_log_message(
        app, f"Pulling output for {port_keys}", log_level=logging.INFO
    )
    async with ProgressBarData(
        steps=1,
        progress_report_cb=functools.partial(
            post_progress_message, app, ProgressType.SERVICE_OUTPUTS_PULLING
        ),
    ) as root_progress:
        transferred_bytes = await nodeports.download_target_ports(
            nodeports.PortTypeName.OUTPUTS,
            mounted_volumes.disk_outputs_path,
            port_keys=port_keys,
            io_log_redirect_cb=functools.partial(
                post_sidecar_log_message, app, log_level=logging.INFO
            ),
            progress_bar=root_progress,
        )
    await post_sidecar_log_message(
        app, "Finished pulling outputs", log_level=logging.INFO
    )
    progress.update(message="finished outputs pulling", percent=0.99)
    return int(transferred_bytes)


async def task_ports_outputs_push(
    progress: TaskProgress, outputs_manager: OutputsManager, app: FastAPI
) -> None:
    progress.update(message="starting outputs pushing", percent=0.0)
    await post_sidecar_log_message(
        app,
        f"waiting for outputs {outputs_manager.outputs_context.file_type_port_keys} to be pushed",
        log_level=logging.INFO,
    )

    await outputs_manager.wait_for_all_uploads_to_finish()

    await post_sidecar_log_message(
        app, "finished outputs pushing", log_level=logging.INFO
    )
    progress.update(message="finished outputs pushing", percent=0.99)


async def task_containers_restart(
    progress: TaskProgress,
    app: FastAPI,
    settings: ApplicationSettings,
    shared_store: SharedStore,
) -> None:
    assert app.state.container_restart_lock  # nosec

    # NOTE: if containers inspect reports that the containers are restarting
    # or some other state, the service will get shutdown, to prevent this
    # blocking status while containers are being restarted.
    async with app.state.container_restart_lock:
        progress.update(message="starting containers restart", percent=0.0)
        if shared_store.compose_spec is None:
            msg = "No spec for docker compose command was found"
            raise RuntimeError(msg)

        for container_name in shared_store.container_names:
            await stop_log_fetching(app, container_name)

        progress.update(message="stopped log fetching", percent=0.1)

        result = await docker_compose_restart(shared_store.compose_spec, settings)
        _raise_for_errors(result, "restart")

        progress.update(message="containers restarted", percent=0.8)

        for container_name in shared_store.container_names:
            await start_log_fetching(app, container_name)

        progress.update(message="started log fetching", percent=0.9)

        await post_sidecar_log_message(
            app, "Service was restarted please reload the UI", log_level=logging.INFO
        )
        await post_event_reload_iframe(app)
        progress.update(message="started log fetching", percent=0.99)<|MERGE_RESOLUTION|>--- conflicted
+++ resolved
@@ -190,13 +190,9 @@
 
     await send_service_started(app, metrics_params=containers_create.metrics_params)
 
-<<<<<<< HEAD
     message = (
         f"Finished docker-compose start with output\n{compose_start_result.message}"
     )
-=======
-    message = f"Finished docker compose start with output\n{r.message}"
->>>>>>> 4b272150
 
     if compose_start_result.success:
         await post_sidecar_log_message(
@@ -228,7 +224,6 @@
         _logger.warning("No compose-spec was found")
         return
 
-<<<<<<< HEAD
     container_states: dict[str, ContainerState | None] = await get_container_states(
         shared_store.container_names
     )
@@ -272,11 +267,6 @@
         progress.update(message="stopping logs", percent=0.9)
         for container_name in shared_store.container_names:
             await stop_log_fetching(app, container_name)
-=======
-    progress.update(message="running docker compose down", percent=0.1)
-    result = await _retry_docker_compose_down(shared_store.compose_spec, settings)
-    _raise_for_errors(result, "down")
->>>>>>> 4b272150
 
         progress.update(message="removing pending resources", percent=0.95)
         result = await docker_compose_rm(shared_store.compose_spec, settings)
