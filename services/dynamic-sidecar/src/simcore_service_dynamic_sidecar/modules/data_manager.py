--- conflicted
+++ resolved
@@ -55,11 +55,7 @@
         await async_on_threadpool(lambda: shutil.rmtree(base_dir, ignore_errors=True))
 
 
-<<<<<<< HEAD
-async def upload_path_if_exists(path: Path, state_exclude: List[Path]) -> None:
-=======
 async def upload_path_if_exists(path: Path, state_exclude: List[str]) -> None:
->>>>>>> 735f57ca
     """
     Zips the path in a temporary directory and uploads to storage
     """
@@ -73,11 +69,7 @@
             destination=archive_path,
             compress=False,
             store_relative_path=True,
-<<<<<<< HEAD
-            exclude_paths=state_exclude,
-=======
             exclude_patterns=state_exclude,
->>>>>>> 735f57ca
         )
         await data_manager.push(
             user_id=settings.DY_SIDECAR_USER_ID,
