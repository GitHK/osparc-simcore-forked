--- conflicted
+++ resolved
@@ -10,11 +10,7 @@
 from collections.abc import AsyncIterator
 from contextlib import asynccontextmanager
 from pathlib import Path
-<<<<<<< HEAD
-from typing import AsyncIterator, NamedTuple
-=======
 from typing import NamedTuple
->>>>>>> 162115e8
 
 import aiofiles
 import httpx
