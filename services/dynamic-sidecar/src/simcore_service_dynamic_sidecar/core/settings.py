import logging
from functools import lru_cache
from pathlib import Path
from typing import List, Optional, cast

from models_library.basic_types import BootModeEnum, PortInt
from models_library.projects import ProjectID
from models_library.projects_nodes import NodeID
from models_library.users import UserID
from pydantic import Field, PositiveInt, validator
from settings_library.base import BaseCustomSettings
from settings_library.docker_registry import RegistrySettings
from settings_library.rabbit import RabbitSettings


class DynamicSidecarSettings(BaseCustomSettings):

    SC_BOOT_MODE: Optional[BootModeEnum] = Field(
        ...,
        description="boot mode helps determine if in development mode or normal operation",
    )

    # LOGGING
    LOG_LEVEL: str = Field("DEBUG")

    @validator("LOG_LEVEL")
    @classmethod
    def match_logging_level(cls, v: str) -> str:
        try:
            getattr(logging, v.upper())
        except AttributeError as err:
            raise ValueError(f"{v.upper()} is not a valid level") from err
        return v.upper()

    # SERVICE SERVER (see : https://www.uvicorn.org/settings/)
    DYNAMIC_SIDECAR_HOST: str = Field(
        "0.0.0.0",  # nosec
        description="host where to bind the application on which to serve",
    )
    DYNAMIC_SIDECAR_PORT: PortInt = Field(
        8000, description="port where the server will be currently serving"
    )

    DYNAMIC_SIDECAR_COMPOSE_NAMESPACE: str = Field(
        ...,
        description=(
            "To avoid collisions when scheduling on the same node, this "
            "will be compsoed by the project_uuid and node_uuid."
        ),
    )

    DYNAMIC_SIDECAR_MAX_COMBINED_CONTAINER_NAME_LENGTH: PositiveInt = Field(
        63, description="the container name which will be used as hostname"
    )

    DYNAMIC_SIDECAR_STOP_AND_REMOVE_TIMEOUT: PositiveInt = Field(
        5,
        description=(
            "When receiving SIGTERM the process has 10 seconds to cleanup its children "
            "forcing our children to stop in 5 seconds in all cases"
        ),
    )

    DEBUG: bool = Field(
        False,
        description="If set to True the application will boot into debug mode",
    )

    DYNAMIC_SIDECAR_REMOTE_DEBUG_PORT: PortInt = Field(
        3000, description="ptsvd remote debugger starting port"
    )

    DYNAMIC_SIDECAR_DOCKER_COMPOSE_DOWN_TIMEOUT: PositiveInt = Field(
        15, description="used during shutdown when containers swapend will be removed"
    )

    DY_SIDECAR_PATH_INPUTS: Path = Field(
        ..., description="path where to expect the inputs folder"
    )
    DY_SIDECAR_PATH_OUTPUTS: Path = Field(
        ..., description="path where to expect the outputs folder"
    )
    DY_SIDECAR_STATE_PATHS: List[Path] = Field(
        ..., description="list of additional paths to be synced"
    )
<<<<<<< HEAD
    DY_SIDECAR_STATE_EXCLUDE: List[Path] = Field(
        ..., description="list of paths to exclude when saving states"
=======
    DY_SIDECAR_STATE_EXCLUDE: List[str] = Field(
        ..., description="list of patterns to exclude files when saving states"
>>>>>>> 735f57ca
    )
    DY_SIDECAR_USER_ID: UserID
    DY_SIDECAR_PROJECT_ID: ProjectID
    DY_SIDECAR_NODE_ID: NodeID

    REGISTRY_SETTINGS: RegistrySettings

    RABBIT_SETTINGS: Optional[RabbitSettings]

    @property
    def is_development_mode(self) -> bool:
        """If in development mode this will be True"""
        return self.SC_BOOT_MODE is BootModeEnum.DEVELOPMENT

    @property
    def loglevel(self) -> int:
        return int(getattr(logging, self.LOG_LEVEL))


@lru_cache
def get_settings() -> DynamicSidecarSettings:
    """used outside the context of a request"""
    return cast(DynamicSidecarSettings, DynamicSidecarSettings.create_from_envs())<|MERGE_RESOLUTION|>--- conflicted
+++ resolved
@@ -83,13 +83,8 @@
     DY_SIDECAR_STATE_PATHS: List[Path] = Field(
         ..., description="list of additional paths to be synced"
     )
-<<<<<<< HEAD
-    DY_SIDECAR_STATE_EXCLUDE: List[Path] = Field(
-        ..., description="list of paths to exclude when saving states"
-=======
     DY_SIDECAR_STATE_EXCLUDE: List[str] = Field(
         ..., description="list of patterns to exclude files when saving states"
->>>>>>> 735f57ca
     )
     DY_SIDECAR_USER_ID: UserID
     DY_SIDECAR_PROJECT_ID: ProjectID
