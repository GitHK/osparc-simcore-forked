--- conflicted
+++ resolved
@@ -29,33 +29,6 @@
 )
 
 # Hard requirements on third-parties and latest for in-repo packages
-<<<<<<< HEAD
-install_requires = read_reqs(current_dir / "requirements" / "_base.txt") + [
-    "simcore-models-library",
-    "simcore-settings-library",
-    "simcore-postgres-database",
-    "simcore-sdk",
-    "simcore-service-library",
-]
-
-tests_require = read_reqs(current_dir / "requirements" / "_test.txt")
-
-current_version = (current_dir / "VERSION").read_text().strip()
-
-setup(
-    name="simcore_service_dynamic_sidecar",
-    version=current_version,
-    packages=find_packages(where="src"),
-    package_dir={
-        "": "src",
-    },
-    include_package_data=True,
-    python_requires="~=3.8",
-    install_requires=install_requires,
-    tests_require=tests_require,
-    setup_requires=["setuptools_scm"],
-)
-=======
 PROD_REQUIREMENTS = tuple(
     read_reqs(CURRENT_DIR / "requirements" / "_base.txt")
     | {
@@ -86,5 +59,4 @@
         PROD_REQUIREMENTS=PROD_REQUIREMENTS,
         TEST_REQUIREMENTS=TEST_REQUIREMENTS,
         setup_requires=["setuptools_scm"],
-    )
->>>>>>> 754fe5a3
+    )