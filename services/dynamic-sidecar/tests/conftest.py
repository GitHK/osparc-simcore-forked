# pylint: disable=unused-argument
# pylint: disable=redefined-outer-name

import asyncio
import json
import os
import random
import sys
import tempfile
import uuid
from pathlib import Path
from typing import Any, AsyncGenerator, AsyncIterable, Iterator, List
from unittest.mock import AsyncMock, Mock

import aiodocker
import pytest
from _pytest.monkeypatch import MonkeyPatch
from async_asgi_testclient import TestClient
from fastapi import FastAPI
from pytest_mock.plugin import MockerFixture
from simcore_service_dynamic_sidecar.core import utils
from simcore_service_dynamic_sidecar.core.application import assemble_application
from simcore_service_dynamic_sidecar.core.settings import DynamicSidecarSettings
from simcore_service_dynamic_sidecar.core.shared_handlers import (
    write_file_and_run_command,
)
from simcore_service_dynamic_sidecar.core.utils import docker_client
from simcore_service_dynamic_sidecar.models.domains.shared_store import SharedStore
from simcore_service_dynamic_sidecar.modules import mounted_fs

pytest_plugins = [
    "pytest_simcore.monkeypatch_extra",
]


@pytest.fixture(scope="session")
def mock_dy_volumes() -> Iterator[Path]:
    with tempfile.TemporaryDirectory() as temp_dir:
        yield Path(temp_dir)


@pytest.fixture(scope="session")
def io_temp_dir() -> Iterator[Path]:
    with tempfile.TemporaryDirectory() as temp_dir:
        yield Path(temp_dir)


@pytest.fixture(scope="session")
def compose_namespace() -> str:
    return f"dy-sidecar_{uuid.uuid4()}"


@pytest.fixture(scope="session")
def inputs_dir(io_temp_dir: Path) -> Path:
    return io_temp_dir / "inputs"


@pytest.fixture(scope="session")
def outputs_dir(io_temp_dir: Path) -> Path:
    return io_temp_dir / "outputs"


@pytest.fixture(scope="session")
def state_paths_dirs(io_temp_dir: Path) -> List[Path]:
    return [io_temp_dir / f"dir_{x}" for x in range(4)]


@pytest.fixture(scope="session")
def state_exclude_dirs(io_temp_dir: Path) -> List[Path]:
    return [io_temp_dir / f"dir_exclude_{x}" for x in range(4)]


@pytest.fixture(scope="module")
def mock_environment(
    monkeypatch_module: MonkeyPatch,
    mock_dy_volumes: Path,
    compose_namespace: str,
    inputs_dir: Path,
    outputs_dir: Path,
    state_paths_dirs: List[Path],
    state_exclude_dirs: List[Path],
) -> None:
    monkeypatch_module.setenv("SC_BOOT_MODE", "production")
    monkeypatch_module.setenv("DYNAMIC_SIDECAR_compose_namespace", compose_namespace)
    monkeypatch_module.setenv("REGISTRY_AUTH", "false")
    monkeypatch_module.setenv("REGISTRY_USER", "test")
    monkeypatch_module.setenv("REGISTRY_PW", "test")
    monkeypatch_module.setenv("REGISTRY_SSL", "false")
    monkeypatch_module.setenv("DY_SIDECAR_USER_ID", "1")
    monkeypatch_module.setenv("DY_SIDECAR_PROJECT_ID", f"{uuid.uuid4()}")
    monkeypatch_module.setenv("DY_SIDECAR_NODE_ID", f"{uuid.uuid4()}")
    monkeypatch_module.setenv("DY_SIDECAR_PATH_INPUTS", str(inputs_dir))
    monkeypatch_module.setenv("DY_SIDECAR_PATH_OUTPUTS", str(outputs_dir))
    monkeypatch_module.setenv(
        "DY_SIDECAR_STATE_PATHS", json.dumps([str(x) for x in state_paths_dirs])
    )
    monkeypatch_module.setenv(
        "DY_SIDECAR_STATE_EXCLUDE", json.dumps([str(x) for x in state_exclude_dirs])
    )
    monkeypatch_module.setenv("RABBIT_SETTINGS", "null")

    monkeypatch_module.setattr(mounted_fs, "DY_VOLUMES", mock_dy_volumes)


@pytest.fixture(scope="module")
def disable_registry_check(monkeypatch_module: MockerFixture) -> None:
    async def _mock_is_registry_reachable(*args, **kwargs) -> None:
        pass

    monkeypatch_module.setattr(
        utils, "_is_registry_reachable", _mock_is_registry_reachable
    )


@pytest.fixture(scope="module")
def app(mock_environment: None, disable_registry_check: None) -> FastAPI:
    app = assemble_application()
    app.state.rabbitmq = AsyncMock()
    return app


@pytest.fixture
async def ensure_external_volumes(
    compose_namespace: str,
    inputs_dir: Path,
    outputs_dir: Path,
    state_paths_dirs: List[Path],
) -> AsyncGenerator[None, None]:
    """ensures inputs and outputs volumes for the service are present"""

    volume_names = []
    for state_paths_dir in [inputs_dir, outputs_dir] + state_paths_dirs:
        name_from_path = str(state_paths_dir).replace(os.sep, "_")
        volume_names.append(f"{compose_namespace}{name_from_path}")

    async with docker_client() as client:
        volumes = await asyncio.gather(
            *[
                client.volumes.create({"Name": volume_name})
                for volume_name in volume_names
            ]
        )

        yield

        await asyncio.gather(*[volume.delete() for volume in volumes])


@pytest.fixture
async def test_client(app: FastAPI) -> AsyncIterable[TestClient]:
    async with TestClient(app) as client:
        yield client


@pytest.fixture(autouse=True)
async def cleanup_containers(
    app: FastAPI, ensure_external_volumes: None
) -> AsyncGenerator[None, None]:
    yield
    # run docker compose down here

    shared_store: SharedStore = app.state.shared_store
    stored_compose_content = shared_store.compose_spec

    if stored_compose_content is None:
        # if no compose-spec is stored skip this operation
        return

    settings: DynamicSidecarSettings = app.state.settings
    command = (
        "docker-compose -p {project} -f {file_path} "
        "down --remove-orphans -t {stop_and_remove_timeout}"
    )
    await write_file_and_run_command(
        settings=settings,
        file_content=stored_compose_content,
        command=command,
        command_timeout=5.0,
    )


@pytest.fixture
def mock_containers_get(mocker: MockerFixture) -> int:
    """raises a DockerError with a random HTTP status which is also returned"""
    mock_status_code = random.randint(1, 999)

    async def mock_get(*args: str, **kwargs: Any) -> None:
        raise aiodocker.exceptions.DockerError(
            status=mock_status_code, data=dict(message="aiodocker_mocked_error")
        )

    mocker.patch("aiodocker.containers.DockerContainers.get", side_effect=mock_get)

    return mock_status_code


@pytest.fixture
def tests_dir() -> Path:
    return Path(sys.argv[0] if __name__ == "__main__" else __file__).resolve().parent


@pytest.fixture
def mock_dir_watcher_on_any_event(
    app: FastAPI, monkeypatch: MonkeyPatch
) -> Iterator[Mock]:

    mock = Mock(return_value=None)

    monkeypatch.setattr(
<<<<<<< HEAD
        app.state.dir_watcher.outputs_event_handle,
        "_call_trigger_async_invoke_push_mapped_data",
        mock,
=======
        app.state.dir_watcher.outputs_event_handle, "_invoke_push_directory", mock
>>>>>>> 735f57ca
    )
    yield mock<|MERGE_RESOLUTION|>--- conflicted
+++ resolved
@@ -207,12 +207,6 @@
     mock = Mock(return_value=None)
 
     monkeypatch.setattr(
-<<<<<<< HEAD
-        app.state.dir_watcher.outputs_event_handle,
-        "_call_trigger_async_invoke_push_mapped_data",
-        mock,
-=======
         app.state.dir_watcher.outputs_event_handle, "_invoke_push_directory", mock
->>>>>>> 735f57ca
     )
     yield mock