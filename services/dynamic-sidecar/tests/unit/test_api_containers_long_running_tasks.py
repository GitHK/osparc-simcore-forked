--- conflicted
+++ resolved
@@ -9,10 +9,6 @@
 from inspect import getmembers, isfunction
 from pathlib import Path
 from typing import Any, Final
-<<<<<<< HEAD
-from unittest.mock import AsyncMock
-=======
->>>>>>> 3a42b864
 
 import aiodocker
 import faker
@@ -55,11 +51,7 @@
 
 
 def _print_routes(app: FastAPI) -> None:
-<<<<<<< HEAD
-    endpoints = [r.path for r in app.routes if isinstance(r, APIRoute)]
-=======
     endpoints = [route.path for route in app.routes if isinstance(route, APIRoute)]
->>>>>>> 3a42b864
     print("ROUTES\n", json.dumps(endpoints, indent=2))
 
 
