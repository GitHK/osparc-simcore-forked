--- conflicted
+++ resolved
@@ -117,18 +117,10 @@
 COPY --chown=scu:scu services/dynamic-sidecar/docker services/dynamic-sidecar/docker
 RUN chmod +x services/dynamic-sidecar/docker/*.sh
 
-<<<<<<< HEAD
-# improoving boot times by disabling the healtcheck
-# in oder to have similar performance a more aggressive healethcek
-# would be required.
-# since the director-v2 already keeps track of this service
-# removing the healthchek is not an issue
-=======
 # disabled healthcheck as director-v2 is already taking care of it 
 # in oder to have similar performance a more aggressive healethcek
 # would be required.
 # removing the healthchek would not cause any issues at this point
->>>>>>> 735f57ca
 HEALTHCHECK NONE
 
 EXPOSE 8000
