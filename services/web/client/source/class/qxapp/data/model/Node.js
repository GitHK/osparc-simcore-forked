--- conflicted
+++ resolved
@@ -234,17 +234,16 @@
       return false;
     },
 
-<<<<<<< HEAD
-    isRealService: function() {
-      if (this.isInKey("simcore/service")) {
-=======
     isComputational: function() {
       const metaData = this.getMetaData();
       if (metaData && metaData.type && metaData.type === "computational") {
->>>>>>> 252b19d9
         return true;
       }
       return false;
+    },
+
+    isRealService: function() {
+      return this.isInKey("simcore/service");
     },
 
     getMetaData: function() {
