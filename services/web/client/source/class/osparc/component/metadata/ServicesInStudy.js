/*
 * oSPARC - The SIMCORE frontend - https://osparc.io
 * Copyright: 2020 IT'IS Foundation - https://itis.swiss
 * License: MIT - https://opensource.org/licenses/MIT
 * Authors: Odei Maiz (odeimaiz)
 */

/**
 * Widget that displays the services and their versions included in the Study
 *
 * *Example*
 *
 * Here is a little example of how to use the widget.
 *
 * <pre class='javascript'>
 *    const servicesInStudy = new osparc.component.metadata.ServicesInStudy(study);
 *    this.add(servicesInStudy);
 * </pre>
 */

qx.Class.define("osparc.component.metadata.ServicesInStudy", {
  extend: qx.ui.core.Widget,

  /**
    * @param studyData {Object|osparc.data.model.Study} studyData (metadata)
    */
  construct: function(studyData) {
    this.base(arguments);

    const grid = new qx.ui.layout.Grid(20, 5);
    grid.setColumnFlex(this.self().gridPos.label, 1);
    grid.setColumnAlign(this.self().gridPos.label, "left", "middle");
    grid.setColumnAlign(this.self().gridPos.name, "left", "middle");
    grid.setColumnAlign(this.self().gridPos.currentVersion, "center", "middle");
    grid.setColumnAlign(this.self().gridPos.latestVersion, "center", "middle");
    this._setLayout(grid);

    this.__studyData = osparc.data.model.Study.deepCloneStudyObject(studyData);

    const store = osparc.store.Store.getInstance();
    store.getServicesDAGs()
      .then(services => {
        this.__services = services;
        this.__populateLayout();
      });
  },

  statics: {
    gridPos: {
      infoButton: 0,
      label: 1,
      name: 2,
      currentVersion: 3,
      latestVersion: 4,
      updateButton: 5,
      bootMode: 6
    }
  },

  members: {
    __studyData: null,
    __services: null,

    __updateService: function(nodeId, newVersion, button) {
      this.setEnabled(false);
      for (const id in this.__studyData["workbench"]) {
        if (id === nodeId) {
          this.__studyData["workbench"][nodeId]["version"] = newVersion;
        }
      }
      this.__updateStudy(button);
    },

    __updateAllServices: function(nodeIds, button) {
      this.setEnabled(false);
      for (const nodeId in this.__studyData["workbench"]) {
        if (nodeIds.includes(nodeId)) {
          const node = this.__studyData["workbench"][nodeId];
          const latestCompatibleMetadata = osparc.utils.Services.getLatestCompatible(this.__services, node["key"], node["version"]);
          this.__studyData["workbench"][nodeId]["version"] = latestCompatibleMetadata["version"];
        }
      }
      this.__updateStudy(button);
    },

    __updateStudy: function(fetchButton) {
      fetchButton.setFetching(true);
      const params = {
        url: {
          "studyId": this.__studyData["uuid"]
        },
        data: this.__studyData
      };
      osparc.data.Resources.fetch("studies", "put", params)
        .then(updatedData => {
          this.__studyData = osparc.data.model.Study.deepCloneStudyObject(updatedData);
          this.__populateLayout();
        })
        .catch(err => {
          osparc.component.message.FlashMessenger.getInstance().logAs(this.tr("Something went wrong updating the Service"), "ERROR");
          console.error(err);
        })
        .finally(() => {
          fetchButton.setFetching(false);
          this.setEnabled(true);
        });
    },

    __updateBootMode: function(nodeId, newBootModeId) {
      if (!("bootOptions" in this.__studyData)) {
        this.__studyData["bootOptions"] = {};
      }
      this.__studyData["bootOptions"][nodeId] = {
        "boot_mode": newBootModeId
      };

      const params = {
        url: {
          "studyId": this.__studyData["uuid"]
        },
        data: this.__studyData
      };
      osparc.data.Resources.fetch("studies", "put", params)
        .then(updatedData => {
          this.__studyData = osparc.data.model.Study.deepCloneStudyObject(updatedData);
          this.__populateLayout();
        })
        .catch(err => {
          osparc.component.message.FlashMessenger.getInstance().logAs(this.tr("Something went wrong updating the Boot Mode"), "ERROR");
          console.error(err);
        });
    },

    __populateLayout: function() {
      this._removeAll();

      const workbench = this.__studyData["workbench"];
      if (Object.values(workbench).length === 0) {
        this._add(new qx.ui.basic.Label(this.tr("The Study is empty")).set({
          font: "text-14"
        }), {
          row: 0,
          column: this.self().gridPos.label
        });
        return;
      }

      let i=0;

      this._add(new qx.ui.basic.Label(this.tr("Label")).set({
        font: "title-14"
      }), {
        row: i,
        column: this.self().gridPos.label
      });
      this._add(new qx.ui.basic.Label(this.tr("Name")).set({
        font: "title-14"
      }), {
        row: i,
        column: this.self().gridPos.name
      });
      this._add(new qx.ui.basic.Label(this.tr("Current")).set({
        font: "title-14"
      }), {
        row: i,
        column: this.self().gridPos.currentVersion
      });
      this._add(new qx.ui.basic.Label(this.tr("Latest")).set({
        font: "title-14",
        toolTipText: this.tr("Latest compatible patch")
      }), {
        row: i,
        column: this.self().gridPos.latestVersion
      });
<<<<<<< HEAD
      this._add(new qx.ui.basic.Label(this.tr("Boot Mode")).set({
        font: "title-14",
        toolTipText: this.tr("Select boot type")
      }), {
        row: i,
        column: this.self().gridPos.bootMode
      });
=======

      const updatableServices = [];
      const updateAllButton = new osparc.ui.form.FetchButton(this.tr("Update all"), "@MaterialIcons/update/14");
      updateAllButton.addListener("execute", () => this.__updateAllServices(updatableServices, updateAllButton), this);
      this._add(updateAllButton, {
        row: i,
        column: this.self().gridPos.updateButton
      });

>>>>>>> 735f57ca
      i++;

      for (const nodeId in workbench) {
        const node = workbench[nodeId];

        const latestCompatibleMetadata = osparc.utils.Services.getLatestCompatible(this.__services, node["key"], node["version"]);
        const updatable = node["version"] !== latestCompatibleMetadata["version"];
        if (updatable) {
          updatableServices.push(nodeId);
        }

        const infoButton = new qx.ui.form.Button(null, "@MaterialIcons/info_outline/14");
        infoButton.addListener("execute", () => {
          const metadata = osparc.utils.Services.getMetaData(node["key"], node["version"]);
          const serviceDetails = new osparc.servicecard.Large(metadata);
          const title = this.tr("Service information");
          const width = 600;
          const height = 700;
          osparc.ui.window.Window.popUpInWindow(serviceDetails, title, width, height);
        }, this);
        this._add(infoButton, {
          row: i,
          column: this.self().gridPos.infoButton
        });

        const labelLabel = new qx.ui.basic.Label(node["label"]).set({
          font: "text-14"
        });
        this._add(labelLabel, {
          row: i,
          column: this.self().gridPos.label
        });

        const nodeMetaData = osparc.utils.Services.getFromObject(this.__services, node["key"], node["version"]);
        const nameLabel = new qx.ui.basic.Label(nodeMetaData["name"]).set({
          font: "text-14",
          toolTipText: node["key"]
        });
        this._add(nameLabel, {
          row: i,
          column: this.self().gridPos.name
        });

        const currentVersionLabel = new qx.ui.basic.Label(node["version"]).set({
          font: "title-14",
          backgroundColor: qx.theme.manager.Color.getInstance().resolve(updatable ? "warning-yellow" : "ready-green")
        });
        this._add(currentVersionLabel, {
          row: i,
          column: this.self().gridPos.currentVersion
        });

        const latestVersionLabel = new qx.ui.basic.Label(latestCompatibleMetadata["version"]).set({
          font: "text-14"
        });
        this._add(latestVersionLabel, {
          row: i,
          column: this.self().gridPos.latestVersion
        });

        const myGroupId = osparc.auth.Data.getInstance().getGroupId();
        const orgIDs = osparc.auth.Data.getInstance().getOrgIds();
        orgIDs.push(myGroupId);
        const canIWrite = osparc.component.permissions.Study.canGroupsWrite(this.__studyData["accessRights"], orgIDs);
        if (osparc.data.Permissions.getInstance().canDo("study.service.update") && canIWrite) {
          const updateButton = new osparc.ui.form.FetchButton(null, "@MaterialIcons/update/14");
          updateButton.set({
            label: updatable ? this.tr("Update") : this.tr("Up-to-date"),
            enabled: updatable
          });
          updateButton.addListener("execute", () => this.__updateService(nodeId, latestCompatibleMetadata["version"], updateButton), this);
          this._add(updateButton, {
            row: i,
            column: this.self().gridPos.updateButton
          });
        }

        if (canIWrite && "boot-options" in nodeMetaData && "boot_mode" in nodeMetaData["boot-options"]) {
          const bootModesMD = nodeMetaData["boot-options"]["boot_mode"];
          const bootModeSB = new qx.ui.form.SelectBox();
          const sbItems = [];
          Object.entries(bootModesMD["items"]).forEach(([bootModeId, bootModeMD]) => {
            const sbItem = new qx.ui.form.ListItem(bootModeMD["label"]);
            sbItem.bootModeId = bootModeId;
            bootModeSB.add(sbItem);
            sbItems.push(sbItem);
          });
          let defaultBMId = null;
          if ("bootOptions" in this.__studyData && nodeId in this.__studyData["bootOptions"] && "boot_mode" in this.__studyData["bootOptions"][nodeId]) {
            defaultBMId = this.__studyData["bootOptions"][nodeId]["boot_mode"];
          } else {
            defaultBMId = bootModesMD["default"];
          }
          sbItems.forEach(sbItem => {
            if (defaultBMId === sbItem.bootModeId) {
              bootModeSB.setSelection([sbItem]);
            }
          });
          bootModeSB.addListener("changeSelection", e => {
            let newBootModeId = e.getData()[0].bootModeId;
            this.__updateBootMode(nodeId, newBootModeId);
          }, this);
          this._add(bootModeSB, {
            row: i,
            column: this.self().gridPos.bootMode
          });
        }

        i++;
      }

      updateAllButton.setEnabled(Boolean(updatableServices.length));
    }
  }
});<|MERGE_RESOLUTION|>--- conflicted
+++ resolved
@@ -172,7 +172,6 @@
         row: i,
         column: this.self().gridPos.latestVersion
       });
-<<<<<<< HEAD
       this._add(new qx.ui.basic.Label(this.tr("Boot Mode")).set({
         font: "title-14",
         toolTipText: this.tr("Select boot type")
@@ -180,7 +179,6 @@
         row: i,
         column: this.self().gridPos.bootMode
       });
-=======
 
       const updatableServices = [];
       const updateAllButton = new osparc.ui.form.FetchButton(this.tr("Update all"), "@MaterialIcons/update/14");
@@ -190,7 +188,6 @@
         column: this.self().gridPos.updateButton
       });
 
->>>>>>> 735f57ca
       i++;
 
       for (const nodeId in workbench) {
