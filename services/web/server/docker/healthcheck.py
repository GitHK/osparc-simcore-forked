#!/bin/python
""" Healthcheck script to run inside docker

Example of usage in a Dockerfile
```
    COPY --chown=scu:scu docker/healthcheck.py docker/healthcheck.py
    HEALTHCHECK --interval=30s \
                --timeout=30s \
                --start-period=1s \
                --retries=3 \
                CMD python3 docker/healthcheck.py http://localhost:8080/v0/
```

Q&A:
    1. why not to use curl instead of a python script?
        - SEE https://blog.sixeyed.com/docker-healthchecks-why-not-to-use-curl-or-iwr/
"""

import os
import sys

from urllib.request import urlopen

SUCCESS, UNHEALTHY = 0, 1

<<<<<<< HEAD
 # Disabled if boots with debugger
if os.environ.get("SC_BOOT_MODE") == "debug":
    print(SUCCESS)
else:
    ok = urlopen("{host}{baseurl}".format(
=======
# Disabled if boots with debugger
ok = os.environ.get("SC_BOOT_MODE").lower() == "debug"

# Queries host
ok = ok or urlopen("{host}{baseurl}".format(
>>>>>>> 0f685777
        host=sys.argv[1],
        baseurl=os.environ.get("SIMCORE_NODE_BASEPATH", "")) # adds a base-path if defined in environ
        ).getcode() == 200

sys.exit(SUCCESS if ok else UNHEALTHY)<|MERGE_RESOLUTION|>--- conflicted
+++ resolved
@@ -23,19 +23,12 @@
 
 SUCCESS, UNHEALTHY = 0, 1
 
-<<<<<<< HEAD
- # Disabled if boots with debugger
-if os.environ.get("SC_BOOT_MODE") == "debug":
-    print(SUCCESS)
-else:
-    ok = urlopen("{host}{baseurl}".format(
-=======
 # Disabled if boots with debugger
 ok = os.environ.get("SC_BOOT_MODE").lower() == "debug"
 
 # Queries host
 ok = ok or urlopen("{host}{baseurl}".format(
->>>>>>> 0f685777
+
         host=sys.argv[1],
         baseurl=os.environ.get("SIMCORE_NODE_BASEPATH", "")) # adds a base-path if defined in environ
         ).getcode() == 200
