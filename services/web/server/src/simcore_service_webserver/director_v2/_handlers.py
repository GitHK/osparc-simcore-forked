import asyncio
import logging
from typing import Any

from aiohttp import web
from models_library.clusters import ClusterID
from models_library.projects import ProjectID
from models_library.users import UserID
from models_library.wallets import ZERO_CREDITS, WalletID, WalletInfo
from pydantic import BaseModel, Field, ValidationError, parse_obj_as
from pydantic.types import NonNegativeInt
from servicelib.aiohttp.rest_responses import create_error_response, get_http_error
from servicelib.common_headers import (
    UNDEFINED_DEFAULT_SIMCORE_USER_AGENT_VALUE,
    X_SIMCORE_USER_AGENT,
)
from servicelib.json_serialization import json_dumps
from servicelib.mimetype_constants import MIMETYPE_APPLICATION_JSON
from servicelib.request_keys import RQT_USERID_KEY
from simcore_postgres_database.utils_groups_extra_properties import (
    GroupExtraPropertiesRepo,
)

from .._constants import RQ_PRODUCT_KEY
from .._meta import API_VTAG as VTAG
from ..application_settings import get_settings
from ..db.plugin import get_database_engine
from ..login.decorators import login_required
from ..products import api as products_api
from ..projects import api as projects_api
from ..security.decorators import permission_required
from ..users import preferences_api as user_preferences_api
from ..users.exceptions import UserDefaultWalletNotFoundError
from ..utils_aiohttp import envelope_json_response
from ..version_control.models import CommitID
from ..wallets import api as wallets_api
from ..wallets.errors import WalletNotEnoughCreditsError
from ._abc import get_project_run_policy
from ._core_computations import ComputationsApi
from .exceptions import DirectorServiceError

_logger = logging.getLogger(__name__)


routes = web.RouteTableDef()


class RequestContext(BaseModel):
    user_id: UserID = Field(..., alias=RQT_USERID_KEY)  # type: ignore
    product_name: str = Field(..., alias=RQ_PRODUCT_KEY)  # type: ignore


class _ComputationStart(BaseModel):
    force_restart: bool = False
    cluster_id: ClusterID = 0
    subgraph: set[str] = set()


class _ComputationStarted(BaseModel):
    pipeline_id: ProjectID = Field(
        ..., description="ID for created pipeline (=project identifier)"
    )
    ref_ids: list[CommitID] = Field(
        None, description="Checkpoints IDs for created pipeline"
    )


@routes.post(f"/{VTAG}/computations/{{project_id}}:start", name="start_computation")
@login_required
@permission_required("services.pipeline.*")
@permission_required("project.read")
async def start_computation(request: web.Request) -> web.Response:
    # pylint: disable=too-many-statements
    try:
        req_ctx = RequestContext.parse_obj(request)
        computations = ComputationsApi(request.app)

        run_policy = get_project_run_policy(request.app)
        assert run_policy  # nosec

        project_id = ProjectID(request.match_info["project_id"])

        subgraph: set[str] = set()
        force_restart: bool = False  # NOTE: deprecate this entry
        cluster_id: NonNegativeInt = 0

        if request.can_read_body:
            body = await request.json()
            assert parse_obj_as(_ComputationStart, body) is not None  # nosec

            subgraph = body.get("subgraph", [])
            force_restart = bool(body.get("force_restart", force_restart))
            cluster_id = body.get("cluster_id")

        simcore_user_agent = request.headers.get(
            X_SIMCORE_USER_AGENT, UNDEFINED_DEFAULT_SIMCORE_USER_AGENT_VALUE
        )
        async with get_database_engine(request.app).acquire() as conn:
            group_properties = (
                await GroupExtraPropertiesRepo.get_aggregated_properties_for_user(
                    conn, user_id=req_ctx.user_id, product_name=req_ctx.product_name
                )
            )

<<<<<<< HEAD
    # Get wallet information
    wallet_info = None
    product = products_api.get_current_product(request)
    app_settings = get_settings(request.app)
    if product.is_payment_enabled and app_settings.WEBSERVER_CREDIT_COMPUTATION_ENABLED:
        project_wallet = await projects_api.get_project_wallet(
            request.app, project_id=project_id
        )
        if project_wallet is None:
            user_default_wallet_preference = await user_preferences_api.get_frontend_user_preference(
                request.app,
                user_id=req_ctx.user_id,
                product_name=req_ctx.product_name,
                preference_class=user_preferences_api.PreferredWalletIdFrontendUserPreference,
=======
        # Get wallet information
        wallet_info = None
        product = products_api.get_current_product(request)
        app_settings = get_settings(request.app)
        if (
            product.is_payment_enabled
            and app_settings.WEBSERVER_CREDIT_COMPUTATION_ENABLED
        ):
            project_wallet = await projects_api.get_project_wallet(
                request.app, project_id=project_id
>>>>>>> 85a4f94c
            )
            if project_wallet is None:
                user_default_wallet_preference = await user_preferences_api.get_user_preference(
                    request.app,
                    user_id=req_ctx.user_id,
                    product_name=req_ctx.product_name,
                    preference_class=user_preferences_api.PreferredWalletIdFrontendUserPreference,
                )
                if user_default_wallet_preference is None:
                    raise UserDefaultWalletNotFoundError(uid=req_ctx.user_id)
                project_wallet_id = parse_obj_as(
                    WalletID, user_default_wallet_preference.value
                )
                await projects_api.connect_wallet_to_project(
                    request.app,
                    product_name=req_ctx.product_name,
                    project_id=project_id,
                    user_id=req_ctx.user_id,
                    wallet_id=project_wallet_id,
                )
            else:
                project_wallet_id = project_wallet.wallet_id

            # Check whether user has access to the wallet
            wallet = (
                await wallets_api.get_wallet_with_available_credits_by_user_and_wallet(
                    request.app,
                    req_ctx.user_id,
                    project_wallet_id,
                    req_ctx.product_name,
                )
            )
            if wallet.available_credits <= ZERO_CREDITS:
                raise WalletNotEnoughCreditsError(
                    reason=f"Wallet {wallet.wallet_id} credit balance {wallet.available_credits}"
                )
            wallet_info = WalletInfo(
                wallet_id=project_wallet_id, wallet_name=wallet.name
            )

        options = {
            "start_pipeline": True,
            "subgraph": list(subgraph),  # sets are not natively json serializable
            "force_restart": force_restart,
            "cluster_id": None
            if group_properties.use_on_demand_clusters
            else cluster_id,
            "simcore_user_agent": simcore_user_agent,
            "use_on_demand_clusters": group_properties.use_on_demand_clusters,
            "wallet_info": wallet_info,
        }

        running_project_ids: list[ProjectID]
        project_vc_commits: list[CommitID]

        (
            running_project_ids,
            project_vc_commits,
        ) = await run_policy.get_or_create_runnable_projects(request, project_id)
        _logger.debug(
            "Project %s will start %d variants: %s",
            f"{project_id=}",
            len(running_project_ids),
            f"{running_project_ids=}",
        )

        assert running_project_ids  # nosec
        assert (  # nosec
            len(running_project_ids) == len(project_vc_commits)
            if project_vc_commits
            else True
        )

        _started_pipelines_ids: list[str] = await asyncio.gather(
            *[
                computations.start(
                    pid, req_ctx.user_id, req_ctx.product_name, **options
                )
                for pid in running_project_ids
            ]
        )

        assert set(_started_pipelines_ids) == set(
            map(str, running_project_ids)
        )  # nosec

        data: dict[str, Any] = {
            "pipeline_id": project_id,
        }
        # Optional
        if project_vc_commits:
            data["ref_ids"] = project_vc_commits

        assert parse_obj_as(_ComputationStarted, data) is not None  # nosec

        return envelope_json_response(data, status_cls=web.HTTPCreated)

    except DirectorServiceError as exc:
        return create_error_response(
            exc,
            reason=exc.reason,
            http_error_cls=get_http_error(exc.status) or web.HTTPServiceUnavailable,
        )
    except UserDefaultWalletNotFoundError as exc:
        return create_error_response(exc, http_error_cls=web.HTTPNotFound)
    except WalletNotEnoughCreditsError as exc:
        return create_error_response(exc, http_error_cls=web.HTTPPaymentRequired)


@routes.post(f"/{VTAG}/computations/{{project_id}}:stop", name="stop_computation")
@login_required
@permission_required("services.pipeline.*")
@permission_required("project.read")
async def stop_computation(request: web.Request) -> web.Response:
    req_ctx = RequestContext.parse_obj(request)
    computations = ComputationsApi(request.app)
    run_policy = get_project_run_policy(request.app)
    assert run_policy  # nosec

    project_id = ProjectID(request.match_info["project_id"])

    try:
        project_ids: list[ProjectID] = await run_policy.get_runnable_projects_ids(
            request, project_id
        )
        _logger.debug("Project %s will stop %d variants", project_id, len(project_ids))

        await asyncio.gather(
            *[computations.stop(pid, req_ctx.user_id) for pid in project_ids]
        )

        # NOTE: our middleware has this issue
        #
        #  if 'return web.HTTPNoContent()' then 'await response.json()' raises ContentTypeError
        #  if 'raise web.HTTPNoContent()' then 'await response.json() == None'
        #
        raise web.HTTPNoContent(content_type=MIMETYPE_APPLICATION_JSON)

    except DirectorServiceError as exc:
        return create_error_response(
            exc,
            reason=exc.reason,
            http_error_cls=get_http_error(exc.status) or web.HTTPServiceUnavailable,
        )


class ComputationTaskGet(BaseModel):
    cluster_id: ClusterID | None


@routes.get(f"/{VTAG}/computations/{{project_id}}", name="get_computation")
@login_required
@permission_required("services.pipeline.*")
@permission_required("project.read")
async def get_computation(request: web.Request) -> web.Response:
    computations = ComputationsApi(request.app)
    run_policy = get_project_run_policy(request.app)
    assert run_policy  # nosec

    user_id = UserID(request[RQT_USERID_KEY])
    project_id = ProjectID(request.match_info["project_id"])

    try:
        project_ids: list[ProjectID] = await run_policy.get_runnable_projects_ids(
            request, project_id
        )
        _logger.debug("Project %s will get %d variants", project_id, len(project_ids))
        list_computation_tasks = parse_obj_as(
            list[ComputationTaskGet],
            await asyncio.gather(
                *[
                    computations.get(project_id=pid, user_id=user_id)
                    for pid in project_ids
                ]
            ),
        )
        assert len(list_computation_tasks) == len(project_ids)  # nosec
        # NOTE: until changed all the versions of a meta project shall use the same cluster
        # this should fail the day that changes
        assert all(
            c.cluster_id == list_computation_tasks[0].cluster_id
            for c in list_computation_tasks
        )
        return web.json_response(
            data={"data": list_computation_tasks[0].dict(by_alias=True)},
            dumps=json_dumps,
        )
    except DirectorServiceError as exc:
        return create_error_response(
            exc,
            reason=exc.reason,
            http_error_cls=get_http_error(exc.status) or web.HTTPServiceUnavailable,
        )
    except ValidationError as exc:
        return create_error_response(exc, http_error_cls=web.HTTPInternalServerError)<|MERGE_RESOLUTION|>--- conflicted
+++ resolved
@@ -102,22 +102,6 @@
                 )
             )
 
-<<<<<<< HEAD
-    # Get wallet information
-    wallet_info = None
-    product = products_api.get_current_product(request)
-    app_settings = get_settings(request.app)
-    if product.is_payment_enabled and app_settings.WEBSERVER_CREDIT_COMPUTATION_ENABLED:
-        project_wallet = await projects_api.get_project_wallet(
-            request.app, project_id=project_id
-        )
-        if project_wallet is None:
-            user_default_wallet_preference = await user_preferences_api.get_frontend_user_preference(
-                request.app,
-                user_id=req_ctx.user_id,
-                product_name=req_ctx.product_name,
-                preference_class=user_preferences_api.PreferredWalletIdFrontendUserPreference,
-=======
         # Get wallet information
         wallet_info = None
         product = products_api.get_current_product(request)
@@ -128,10 +112,9 @@
         ):
             project_wallet = await projects_api.get_project_wallet(
                 request.app, project_id=project_id
->>>>>>> 85a4f94c
             )
             if project_wallet is None:
-                user_default_wallet_preference = await user_preferences_api.get_user_preference(
+                user_default_wallet_preference = await user_preferences_api.get_frontend_user_preference(
                     request.app,
                     user_id=req_ctx.user_id,
                     product_name=req_ctx.product_name,
