--- conflicted
+++ resolved
@@ -62,13 +62,6 @@
     for name in core_services:
         if 'ports' not in services_docker_compose['services'][name]:
             continue
-<<<<<<< HEAD
-        
-        # published port is sometimes dynamically defined by the swarm
-
-        environ['%s_HOST' % name.upper()] = '127.0.0.1'
-        environ['%s_PORT' % name.upper()] = get_service_published_port(name)
-=======
 
         # published port is sometimes dynamically defined by the swarm
         published_port = get_service_published_port(name)
@@ -76,7 +69,6 @@
 
         environ['%s_HOST' % name.upper()] = '127.0.0.1'
         environ['%s_PORT' % name.upper()] = published_port
->>>>>>> 6b1a26e0
         # to swarm boundary since webserver is installed in the host and therefore outside the swarm's network
     from pprint import pprint
     pprint(environ)
@@ -131,16 +123,9 @@
     if not services:
         return published_port
     service_endpoint = services[0].attrs["Endpoint"]
-<<<<<<< HEAD
-    
-    if "Ports" not in service_endpoint or not service_endpoint["Ports"]:
-        return published_port
-    
-=======
 
     if "Ports" not in service_endpoint or not service_endpoint["Ports"]:
         return published_port
 
->>>>>>> 6b1a26e0
     published_port = service_endpoint["Ports"][0]["PublishedPort"]
     return str(published_port)