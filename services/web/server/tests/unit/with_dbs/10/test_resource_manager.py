--- conflicted
+++ resolved
@@ -5,10 +5,7 @@
 
 from asyncio import sleep, Future
 import asyncio
-<<<<<<< HEAD
-=======
 import json
->>>>>>> 58ee4cd4
 import logging
 from asyncio import Future, sleep
 from copy import deepcopy
