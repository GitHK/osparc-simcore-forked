--- conflicted
+++ resolved
@@ -3,13 +3,9 @@
 # pylint:disable=redefined-outer-name
 
 
-<<<<<<< HEAD
 from asyncio import sleep, Future
-=======
 import asyncio
-from asyncio import Future, sleep
 import logging
->>>>>>> 3ab3bf61
 from copy import deepcopy
 from typing import Any, Callable, Dict
 from unittest.mock import call
@@ -400,17 +396,7 @@
     await garbage_collector.collect_garbage(client.app)
 
     # assert dynamic service is removed
-<<<<<<< HEAD
-    calls = [
-        call(
-            app=client.server.app,
-            save_state=exp_save_state,
-            service_uuid=service["service_uuid"],
-        )
-    ]
-    mocked_director_api["director_v2.stop_service"].assert_has_calls(calls)
-=======
-    mocked_director_api["stop_service"].assert_awaited_with(
+    mocked_director_api["director_v2.stop_service"].assert_awaited_with(
         # app=
         client.server.app,
         # service_uuid=
@@ -418,7 +404,6 @@
         # save_state=
         exp_save_state,
     )
->>>>>>> 3ab3bf61
 
 
 @pytest.mark.parametrize(
@@ -475,18 +460,10 @@
     mocked_director_api["director_v2.stop_service"].assert_not_called()
     # reconnect websocket
     sio2 = await socketio_client_factory(client_session_id2)
-<<<<<<< HEAD
-    # assert dynamic service is still around
+    # it should still be there even after waiting for auto deletion from garbage collector
+    await asyncio.sleep(SERVICE_DELETION_DELAY + 1)
+    await garbage_collector.collect_garbage(client.app)
     mocked_director_api["director_v2.stop_service"].assert_not_called()
-    # event after waiting some time
-    await sleep(SERVICE_DELETION_DELAY + 1)
-    mocked_director_api["director_v2.stop_service"].assert_not_called()
-=======
-    # it should still be there even after waiting for auto deletion from garbage collector
-    await asyncio.sleep(SERVICE_DELETION_DELAY + 1)
-    await garbage_collector.collect_garbage(client.app)
-    mocked_director_api["stop_service"].assert_not_called()
->>>>>>> 3ab3bf61
     # now really disconnect
     await sio2.disconnect()
     assert not sio2.sid
@@ -657,22 +634,10 @@
     # close project in tab2
     await close_project(client, empty_user_project["uuid"], client_session_id2)
     # wait the defined delay
-<<<<<<< HEAD
-    await sleep(SERVICE_DELETION_DELAY + GARBAGE_COLLECTOR_INTERVAL)
+    await asyncio.sleep(SERVICE_DELETION_DELAY + 1)
+    await garbage_collector.collect_garbage(client.app)
     mocked_director_api["director_v2.stop_service"].assert_has_calls(
-        [
-            call(
-                app=client.server.app,
-                save_state=exp_save_state,
-                service_uuid=service["service_uuid"],
-            )
-        ]
-=======
-    await asyncio.sleep(SERVICE_DELETION_DELAY + 1)
-    await garbage_collector.collect_garbage(client.app)
-    mocked_director_api["stop_service"].assert_has_calls(
         [call(client.server.app, service["service_uuid"], exp_save_state)]
->>>>>>> 3ab3bf61
     )
 
 
