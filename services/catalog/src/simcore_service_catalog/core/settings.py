import logging
from functools import cached_property
from typing import Final, Optional

from models_library.basic_types import BootModeEnum, BuildTargetEnum, LogLevel
from models_library.services_resources import ResourcesDict
from pydantic import ByteSize, Field, PositiveInt
from settings_library.base import BaseCustomSettings
from settings_library.http_client_request import ClientRequestSettings
from settings_library.postgres import PostgresSettings
from settings_library.tracing import TracingSettings
from settings_library.utils_logging import MixinLoggingSettings
from simcore_service_catalog.models.schemas.services_specifications import (
    ServiceSpecifications,
)

logger = logging.getLogger(__name__)


class DirectorSettings(BaseCustomSettings):
    DIRECTOR_HOST: str
    DIRECTOR_PORT: int = 8080
    DIRECTOR_VTAG: str = "v0"

    @cached_property
    def base_url(self) -> str:
        return f"http://{self.DIRECTOR_HOST}:{self.DIRECTOR_PORT}/{self.DIRECTOR_VTAG}"


<<<<<<< HEAD
_DEFAULT_RESOURCES = ResourcesDict.parse_obj(
=======
_DEFAULT_SERVICE_RESOURCES: Final[ServiceResources] = ServiceResources.parse_obj(
>>>>>>> 775690fb
    {
        "CPU": {"limit": 0.1, "reservation": 0.1},
        "RAM": {
            "limit": ByteSize(2 * 1024**3),
            "reservation": ByteSize(2 * 1024**3),
        },
    }
)

_DEFAULT_SERVICE_SPECIFICATIONS: Final[
    ServiceSpecifications
] = ServiceSpecifications.parse_obj({})


class AppSettings(BaseCustomSettings, MixinLoggingSettings):
    # docker environs
    SC_BOOT_MODE: Optional[BootModeEnum]
    SC_BOOT_TARGET: Optional[BuildTargetEnum]

    CATALOG_LOG_LEVEL: LogLevel = Field(
        LogLevel.INFO.value,
        env=["CATALOG_LOGLEVEL", "LOG_LEVEL", "LOGLEVEL"],
    )
    CATALOG_DEV_FEATURES_ENABLED: bool = Field(
        False,
        description="Enables development features. WARNING: make sure it is disabled in production .env file!",
    )

    CATALOG_POSTGRES: Optional[PostgresSettings] = Field(auto_default_from_env=True)

    CATALOG_CLIENT_REQUEST: Optional[ClientRequestSettings] = Field(
        auto_default_from_env=True
    )

    CATALOG_DIRECTOR: Optional[DirectorSettings] = Field(auto_default_from_env=True)

    # BACKGROUND TASK
    CATALOG_BACKGROUND_TASK_REST_TIME: PositiveInt = 60
    CATALOG_BACKGROUND_TASK_WAIT_AFTER_FAILURE: PositiveInt = 5  # secs
    CATALOG_ACCESS_RIGHTS_DEFAULT_PRODUCT_NAME: str = "osparc"

    CATALOG_TRACING: Optional[TracingSettings] = None

<<<<<<< HEAD
    CATALOG_SERVICES_DEFAULT_RESOURCES: ResourcesDict = _DEFAULT_RESOURCES
=======
    CATALOG_SERVICES_DEFAULT_RESOURCE: ServiceResources = _DEFAULT_SERVICE_RESOURCES
    CATALOG_SERVICES_DEFAULT_SPECIFICATIONS: ServiceSpecifications = (
        _DEFAULT_SERVICE_SPECIFICATIONS
    )
>>>>>>> 775690fb
<|MERGE_RESOLUTION|>--- conflicted
+++ resolved
@@ -27,11 +27,7 @@
         return f"http://{self.DIRECTOR_HOST}:{self.DIRECTOR_PORT}/{self.DIRECTOR_VTAG}"
 
 
-<<<<<<< HEAD
-_DEFAULT_RESOURCES = ResourcesDict.parse_obj(
-=======
-_DEFAULT_SERVICE_RESOURCES: Final[ServiceResources] = ServiceResources.parse_obj(
->>>>>>> 775690fb
+_DEFAULT_RESOURCES: Final[ResourcesDict] = ResourcesDict.parse_obj(
     {
         "CPU": {"limit": 0.1, "reservation": 0.1},
         "RAM": {
@@ -75,11 +71,7 @@
 
     CATALOG_TRACING: Optional[TracingSettings] = None
 
-<<<<<<< HEAD
-    CATALOG_SERVICES_DEFAULT_RESOURCES: ResourcesDict = _DEFAULT_RESOURCES
-=======
-    CATALOG_SERVICES_DEFAULT_RESOURCE: ServiceResources = _DEFAULT_SERVICE_RESOURCES
+    CATALOG_SERVICES_DEFAULT_RESOURCE: ResourcesDict = _DEFAULT_RESOURCES
     CATALOG_SERVICES_DEFAULT_SPECIFICATIONS: ServiceSpecifications = (
         _DEFAULT_SERVICE_SPECIFICATIONS
-    )
->>>>>>> 775690fb
+    )