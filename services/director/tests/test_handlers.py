# pylint: disable=unused-argument
# pylint: disable=unused-import
# pylint: disable=bare-except
# pylint: disable=redefined-outer-name
# pylint: disable=R0915
# pylint: disable=too-many-arguments

import json
import uuid
from typing import Optional
from urllib.parse import quote

import pytest
from aioresponses.core import CallbackResult, aioresponses
from helpers import json_schema_validator
from servicelib.rest_responses import unwrap_envelope
from simcore_service_director import main, resources, rest


@pytest.fixture
def client(
    loop,
    aiohttp_client,
    aiohttp_unused_port,
    configure_schemas_location,
    configure_registry_access,
):
    app = main.setup_app()
    server_kwargs = {"port": aiohttp_unused_port(), "host": "localhost"}
    client = loop.run_until_complete(aiohttp_client(app, server_kwargs=server_kwargs))
    return client


async def test_root_get(loop, client, api_version_prefix):
    web_response = await client.get(f"/{api_version_prefix}/")
    assert web_response.content_type == "application/json"
    assert web_response.status == 200
    healthcheck_enveloped = await web_response.json()
    assert "data" in healthcheck_enveloped

    assert isinstance(healthcheck_enveloped["data"], dict)

    healthcheck = healthcheck_enveloped["data"]
    assert healthcheck["name"] == "simcore-service-director"
    assert healthcheck["status"] == "SERVICE_RUNNING"
    assert healthcheck["version"] == "0.1.0"
    assert healthcheck["api_version"] == "0.1.0"


def _check_services(created_services, services, schema_version="v1"):
    assert len(created_services) == len(services)

    created_service_descriptions = [x["service_description"] for x in created_services]

    json_schema_path = resources.get_path(resources.RESOURCE_NODE_SCHEMA)
    assert json_schema_path.exists() == True
    with json_schema_path.open() as file_pt:
        service_schema = json.load(file_pt)

    for service in services:
        if schema_version == "v1":
            assert created_service_descriptions.count(service) == 1
        json_schema_validator.validate_instance_object(service, service_schema)


async def test_services_get(docker_registry, client, push_services, api_version_prefix):
    # empty case
    web_response = await client.get(f"/{api_version_prefix}/services")
    assert web_response.status == 200
    assert web_response.content_type == "application/json"
    services_enveloped = await web_response.json()
    assert isinstance(services_enveloped["data"], list)
    services = services_enveloped["data"]
    _check_services([], services)

    # some services
    created_services = await push_services(3, 2)
    web_response = await client.get(f"/{api_version_prefix}/services")
    assert web_response.status == 200
    assert web_response.content_type == "application/json"
    services_enveloped = await web_response.json()
    assert isinstance(services_enveloped["data"], list)
    services = services_enveloped["data"]
    _check_services(created_services, services)

    web_response = await client.get(
        f"/{api_version_prefix}/services?service_type=blahblah"
    )
    assert web_response.status == 400
    assert web_response.content_type == "application/json"
    services_enveloped = await web_response.json()
    assert not "data" in services_enveloped
    assert "error" in services_enveloped

    web_response = await client.get(
        f"/{api_version_prefix}/services?service_type=computational"
    )
    assert web_response.status == 200
    assert web_response.content_type == "application/json"
    services_enveloped = await web_response.json()
    assert isinstance(services_enveloped["data"], list)
    services = services_enveloped["data"]
    assert len(services) == 3

    web_response = await client.get(
        f"/{api_version_prefix}/services?service_type=interactive"
    )
    assert web_response.status == 200
    assert web_response.content_type == "application/json"
    services_enveloped = await web_response.json()
    assert isinstance(services_enveloped["data"], list)
    services = services_enveloped["data"]
    assert len(services) == 2


async def test_services_by_key_version_get(
    client, push_services, api_version_prefix
):  # pylint: disable=W0613, W0621
    web_response = await client.get(
        f"/{api_version_prefix}/services/whatever/someversion"
    )
    assert web_response.status == 400
    web_response = await client.get(
        f"/{api_version_prefix}/services/simcore/services/dynamic/something/someversion"
    )
    assert web_response.status == 404
    web_response = await client.get(
        f"/{api_version_prefix}/services/simcore/services/dynamic/something/1.5.2"
    )
    assert web_response.status == 404

    created_services = await push_services(3, 2)
    assert len(created_services) == 5

    retrieved_services = []
    for created_service in created_services:
        service_description = created_service["service_description"]
        # note that it is very important to remove the safe="/" from quote!!!!
        key, version = [
            quote(service_description[key], safe="") for key in ("key", "version")
        ]
        url = f"/{api_version_prefix}/services/{key}/{version}"
        web_response = await client.get(url)

        assert (
            web_response.status == 200
        ), await web_response.text()  # here the error is actually json.
        assert web_response.content_type == "application/json"
        services_enveloped = await web_response.json()

        assert isinstance(services_enveloped["data"], list)
        services = services_enveloped["data"]
        assert len(services) == 1
        retrieved_services.append(services[0])
    _check_services(created_services, retrieved_services)


async def test_services_extras_by_key_version_get(
    client, push_services, api_version_prefix
):  # pylint: disable=W0613, W0621
    web_response = await client.get(
        f"/{api_version_prefix}/service_extras/whatever/someversion"
    )
    assert web_response.status == 400
    web_response = await client.get(
        f"/{api_version_prefix}/service_extras/simcore/services/dynamic/something/someversion"
    )
    assert web_response.status == 404
    web_response = await client.get(
        f"/{api_version_prefix}/service_extras/simcore/services/dynamic/something/1.5.2"
    )
    assert web_response.status == 404

    created_services = await push_services(3, 2)
    assert len(created_services) == 5

    for created_service in created_services:
        service_description = created_service["service_description"]
        # note that it is very important to remove the safe="/" from quote!!!!
        key, version = [
            quote(service_description[key], safe="") for key in ("key", "version")
        ]
        url = f"/{api_version_prefix}/service_extras/{key}/{version}"
        web_response = await client.get(url)

        assert (
            web_response.status == 200
        ), await web_response.text()  # here the error is actually json.
        assert web_response.content_type == "application/json"
        service_extras_enveloped = await web_response.json()

        assert isinstance(service_extras_enveloped["data"], dict)
        service_extras = service_extras_enveloped["data"]
        assert created_service["service_extras"] == service_extras


async def _start_get_stop_services(
    client,
    push_services,
    user_id,
    project_id,
    api_version_prefix: str,
    save_state: Optional[bool],
    exp_save_state_call: bool,
    mocker,
):
    params = {}
    web_response = await client.post(
        f"/{api_version_prefix}/running_interactive_services", params=params
    )
    assert web_response.status == 400

    params = {
        "user_id": "None",
        "project_id": "None",
        "service_uuid": "sdlfkj4",
        "service_key": "None",
        "service_tag": "None",  # optional
        "service_basepath": "None",  # optional
    }
    web_response = await client.post(
        f"/{api_version_prefix}/running_interactive_services", params=params
    )
    data = await web_response.json()
    assert web_response.status == 400, data

    params["service_key"] = "simcore/services/comp/somfunkyname-nhsd"
    params["service_tag"] = "1.2.3"
    web_response = await client.post(
        f"/{api_version_prefix}/running_interactive_services", params=params
    )
    data = await web_response.json()
    assert web_response.status == 404, data

    created_services = await push_services(0, 2)
    assert len(created_services) == 2
    for created_service in created_services:
        service_description = created_service["service_description"]
        params["user_id"] = user_id
        params["project_id"] = project_id
        params["service_key"] = service_description["key"]
        params["service_tag"] = service_description["version"]
        service_port = created_service["internal_port"]
        service_entry_point = created_service["entry_point"]
        params["service_basepath"] = "/i/am/a/basepath"
        params["service_uuid"] = str(uuid.uuid4())
        # start the service
        web_response = await client.post(
            f"/{api_version_prefix}/running_interactive_services", params=params
        )
        assert web_response.status == 201
        assert web_response.content_type == "application/json"
        running_service_enveloped = await web_response.json()
        assert isinstance(running_service_enveloped["data"], dict)
        assert all(
            k in running_service_enveloped["data"]
            for k in [
                "service_uuid",
                "service_key",
                "service_version",
                "published_port",
                "entry_point",
                "service_host",
                "service_port",
                "service_basepath",
            ]
        )
        assert (
            running_service_enveloped["data"]["service_uuid"] == params["service_uuid"]
        )
        assert running_service_enveloped["data"]["service_key"] == params["service_key"]
        assert (
            running_service_enveloped["data"]["service_version"]
            == params["service_tag"]
        )
        assert running_service_enveloped["data"]["service_port"] == service_port
        service_published_port = running_service_enveloped["data"]["published_port"]
        assert not service_published_port
        assert service_entry_point == running_service_enveloped["data"]["entry_point"]
        service_host = running_service_enveloped["data"]["service_host"]
        assert service_host == f"test_{params['service_uuid']}"
        service_basepath = running_service_enveloped["data"]["service_basepath"]
        assert service_basepath == params["service_basepath"]

        # get the service
        web_response = await client.request(
            "GET",
            f"/{api_version_prefix}/running_interactive_services/{params['service_uuid']}",
        )
        assert web_response.status == 200
        text = await web_response.text()
        assert web_response.content_type == "application/json", text
        running_service_enveloped = await web_response.json()
        assert isinstance(running_service_enveloped["data"], dict)
        assert all(
            k in running_service_enveloped["data"]
            for k in [
                "service_uuid",
                "service_key",
                "service_version",
                "published_port",
                "entry_point",
            ]
        )
        assert (
            running_service_enveloped["data"]["service_uuid"] == params["service_uuid"]
        )
        assert running_service_enveloped["data"]["service_key"] == params["service_key"]
        assert (
            running_service_enveloped["data"]["service_version"]
            == params["service_tag"]
        )
        assert (
            running_service_enveloped["data"]["published_port"]
            == service_published_port
        )
        assert running_service_enveloped["data"]["entry_point"] == service_entry_point
        assert running_service_enveloped["data"]["service_host"] == service_host
        assert running_service_enveloped["data"]["service_port"] == service_port
        assert running_service_enveloped["data"]["service_basepath"] == service_basepath

        # stop the service
        query_params = {}
        if save_state:
            query_params.update({"save_state": "true" if save_state else "false"})

        mocked_save_state_cb = mocker.MagicMock(
            return_value=CallbackResult(status=200, payload={})
        )
        PASSTHROUGH_REQUESTS_PREFIXES = [
            "http://127.0.0.1",
            "http://localhost",
            "unix://",  # docker engine
            "ws://",  # websockets
        ]
        with aioresponses(passthrough=PASSTHROUGH_REQUESTS_PREFIXES) as mock:

            # POST /http://service_host:service_port service_basepath/state -------------------------------------------------
            mock.post(
                f"http://{service_host}:{service_port}{service_basepath}/state",
                status=200,
                callback=mocked_save_state_cb,
            )
            web_response = await client.delete(
                f"/{api_version_prefix}/running_interactive_services/{params['service_uuid']}",
                params=query_params,
            )
            if exp_save_state_call:
                mocked_save_state_cb.assert_called_once()

        text = await web_response.text()
        assert web_response.status == 204, text
        assert web_response.content_type == "application/json"
        data = await web_response.json()
        assert data is None


@pytest.mark.skip(
    reason="docker_swarm fixture is a session fixture making it bad running together with other tests that require a swarm"
)
async def test_running_services_post_and_delete_no_swarm(
    configure_swarm_stack_name,
    client,
    push_services,
    user_id,
    project_id,
    api_version_prefix,
):
    params = {
        "user_id": "None",
        "project_id": "None",
        "service_uuid": "sdlfkj4",
        "service_key": "simcore/services/comp/some-key",
    }
    web_response = await client.post(
        f"/{api_version_prefix}/running_interactive_services", params=params
    )
    data = await web_response.json()
    assert web_response.status == 500, data


@pytest.mark.parametrize(
    "save_state, exp_save_state_call", [(True, True), (False, False), (None, True)]
)
async def test_running_services_post_and_delete(
    configure_swarm_stack_name,
    client,
    push_services,
    docker_swarm,
    user_id,
    project_id,
    api_version_prefix,
<<<<<<< HEAD
    save_state: Optional[bool],
    exp_save_state_call: bool,
    mocker,
=======
    director_v2_service_mock,
>>>>>>> 60326fa0
):
    await _start_get_stop_services(
        client,
        push_services,
        user_id,
        project_id,
        api_version_prefix,
        save_state,
        exp_save_state_call,
        mocker,
    )


async def test_running_interactive_services_list_get(
    client, push_services, docker_swarm
):
    """Test case for running_interactive_services_list_get

    Returns a list of interactive services
    """
    user_ids = ["first_user_id", "second_user_id"]
    project_ids = ["first_project_id", "second_project_id", "third_project_id"]
    # prepare services
    NUM_SERVICES = 1
    created_services = await push_services(0, NUM_SERVICES)
    assert len(created_services) == NUM_SERVICES
    # start the services
    for user_id in user_ids:
        for project_id in project_ids:
            for created_service in created_services:
                service_description = created_service["service_description"]
                params = {}
                params["user_id"] = user_id
                params["project_id"] = project_id
                params["service_key"] = service_description["key"]
                params["service_tag"] = service_description["version"]
                params["service_uuid"] = str(uuid.uuid4())
                # start the service
                web_response = await client.post(
                    "/v0/running_interactive_services", params=params
                )
                assert web_response.status == 201
    # get the list of services
    for user_id in user_ids:
        for project_id in project_ids:
            params = {}
            # list by user_id
            params["user_id"] = user_id
            response = await client.get(
                path="/v0/running_interactive_services", params=params
            )
            assert response.status == 200, "Response body is : " + (
                await response.read()
            ).decode("utf-8")
            data, error = unwrap_envelope(await response.json())
            assert data
            assert not error
            services_list = data
            assert len(services_list) == len(project_ids) * NUM_SERVICES
            # list by user_id and project_id
            params["project_id"] = project_id
            response = await client.get(
                path="/v0/running_interactive_services", params=params
            )
            assert response.status == 200, "Response body is : " + (
                await response.read()
            ).decode("utf-8")
            data, error = unwrap_envelope(await response.json())
            assert data
            assert not error
            services_list = data
            assert len(services_list) == NUM_SERVICES
            # list by project_id
            params = {}
            params["project_id"] = project_id
            response = await client.get(
                path="/v0/running_interactive_services", params=params
            )
            assert response.status == 200, "Response body is : " + (
                await response.read()
            ).decode("utf-8")
            data, error = unwrap_envelope(await response.json())
            assert data
            assert not error
            services_list = data
            assert len(services_list) == len(user_ids) * NUM_SERVICES


@pytest.mark.skip(reason="test needs credentials to real registry")
async def test_performance_get_services(
    loop, configure_custom_registry, configure_schemas_location
):
    import time

    fake_request = "fake request"
    start_time = time.perf_counter()
    number_of_calls = 1
    number_of_services = 0
    for i in range(number_of_calls):
        print("calling iteration", i)
        start_time_i = time.perf_counter()
        web_response = await rest.handlers.services_get(fake_request)
        assert web_response.status == 200
        assert web_response.content_type == "application/json"
        services_enveloped = json.loads(web_response.text)
        assert isinstance(services_enveloped["data"], list)
        services = services_enveloped["data"]
        number_of_services = len(services)
        print("iteration completed in", (time.perf_counter() - start_time_i), "s")
    stop_time = time.perf_counter()
    print(
        "Time to run {} times: {}s, #services {}, time per call {}s/service".format(
            number_of_calls,
            stop_time - start_time,
            number_of_services,
            (stop_time - start_time) / number_of_calls / number_of_services,
        )
    )
<|MERGE_RESOLUTION|>--- conflicted
+++ resolved
@@ -1,517 +1,514 @@
-# pylint: disable=unused-argument
-# pylint: disable=unused-import
-# pylint: disable=bare-except
-# pylint: disable=redefined-outer-name
-# pylint: disable=R0915
-# pylint: disable=too-many-arguments
-
-import json
-import uuid
-from typing import Optional
-from urllib.parse import quote
-
-import pytest
-from aioresponses.core import CallbackResult, aioresponses
-from helpers import json_schema_validator
-from servicelib.rest_responses import unwrap_envelope
-from simcore_service_director import main, resources, rest
-
-
-@pytest.fixture
-def client(
-    loop,
-    aiohttp_client,
-    aiohttp_unused_port,
-    configure_schemas_location,
-    configure_registry_access,
-):
-    app = main.setup_app()
-    server_kwargs = {"port": aiohttp_unused_port(), "host": "localhost"}
-    client = loop.run_until_complete(aiohttp_client(app, server_kwargs=server_kwargs))
-    return client
-
-
-async def test_root_get(loop, client, api_version_prefix):
-    web_response = await client.get(f"/{api_version_prefix}/")
-    assert web_response.content_type == "application/json"
-    assert web_response.status == 200
-    healthcheck_enveloped = await web_response.json()
-    assert "data" in healthcheck_enveloped
-
-    assert isinstance(healthcheck_enveloped["data"], dict)
-
-    healthcheck = healthcheck_enveloped["data"]
-    assert healthcheck["name"] == "simcore-service-director"
-    assert healthcheck["status"] == "SERVICE_RUNNING"
-    assert healthcheck["version"] == "0.1.0"
-    assert healthcheck["api_version"] == "0.1.0"
-
-
-def _check_services(created_services, services, schema_version="v1"):
-    assert len(created_services) == len(services)
-
-    created_service_descriptions = [x["service_description"] for x in created_services]
-
-    json_schema_path = resources.get_path(resources.RESOURCE_NODE_SCHEMA)
-    assert json_schema_path.exists() == True
-    with json_schema_path.open() as file_pt:
-        service_schema = json.load(file_pt)
-
-    for service in services:
-        if schema_version == "v1":
-            assert created_service_descriptions.count(service) == 1
-        json_schema_validator.validate_instance_object(service, service_schema)
-
-
-async def test_services_get(docker_registry, client, push_services, api_version_prefix):
-    # empty case
-    web_response = await client.get(f"/{api_version_prefix}/services")
-    assert web_response.status == 200
-    assert web_response.content_type == "application/json"
-    services_enveloped = await web_response.json()
-    assert isinstance(services_enveloped["data"], list)
-    services = services_enveloped["data"]
-    _check_services([], services)
-
-    # some services
-    created_services = await push_services(3, 2)
-    web_response = await client.get(f"/{api_version_prefix}/services")
-    assert web_response.status == 200
-    assert web_response.content_type == "application/json"
-    services_enveloped = await web_response.json()
-    assert isinstance(services_enveloped["data"], list)
-    services = services_enveloped["data"]
-    _check_services(created_services, services)
-
-    web_response = await client.get(
-        f"/{api_version_prefix}/services?service_type=blahblah"
-    )
-    assert web_response.status == 400
-    assert web_response.content_type == "application/json"
-    services_enveloped = await web_response.json()
-    assert not "data" in services_enveloped
-    assert "error" in services_enveloped
-
-    web_response = await client.get(
-        f"/{api_version_prefix}/services?service_type=computational"
-    )
-    assert web_response.status == 200
-    assert web_response.content_type == "application/json"
-    services_enveloped = await web_response.json()
-    assert isinstance(services_enveloped["data"], list)
-    services = services_enveloped["data"]
-    assert len(services) == 3
-
-    web_response = await client.get(
-        f"/{api_version_prefix}/services?service_type=interactive"
-    )
-    assert web_response.status == 200
-    assert web_response.content_type == "application/json"
-    services_enveloped = await web_response.json()
-    assert isinstance(services_enveloped["data"], list)
-    services = services_enveloped["data"]
-    assert len(services) == 2
-
-
-async def test_services_by_key_version_get(
-    client, push_services, api_version_prefix
-):  # pylint: disable=W0613, W0621
-    web_response = await client.get(
-        f"/{api_version_prefix}/services/whatever/someversion"
-    )
-    assert web_response.status == 400
-    web_response = await client.get(
-        f"/{api_version_prefix}/services/simcore/services/dynamic/something/someversion"
-    )
-    assert web_response.status == 404
-    web_response = await client.get(
-        f"/{api_version_prefix}/services/simcore/services/dynamic/something/1.5.2"
-    )
-    assert web_response.status == 404
-
-    created_services = await push_services(3, 2)
-    assert len(created_services) == 5
-
-    retrieved_services = []
-    for created_service in created_services:
-        service_description = created_service["service_description"]
-        # note that it is very important to remove the safe="/" from quote!!!!
-        key, version = [
-            quote(service_description[key], safe="") for key in ("key", "version")
-        ]
-        url = f"/{api_version_prefix}/services/{key}/{version}"
-        web_response = await client.get(url)
-
-        assert (
-            web_response.status == 200
-        ), await web_response.text()  # here the error is actually json.
-        assert web_response.content_type == "application/json"
-        services_enveloped = await web_response.json()
-
-        assert isinstance(services_enveloped["data"], list)
-        services = services_enveloped["data"]
-        assert len(services) == 1
-        retrieved_services.append(services[0])
-    _check_services(created_services, retrieved_services)
-
-
-async def test_services_extras_by_key_version_get(
-    client, push_services, api_version_prefix
-):  # pylint: disable=W0613, W0621
-    web_response = await client.get(
-        f"/{api_version_prefix}/service_extras/whatever/someversion"
-    )
-    assert web_response.status == 400
-    web_response = await client.get(
-        f"/{api_version_prefix}/service_extras/simcore/services/dynamic/something/someversion"
-    )
-    assert web_response.status == 404
-    web_response = await client.get(
-        f"/{api_version_prefix}/service_extras/simcore/services/dynamic/something/1.5.2"
-    )
-    assert web_response.status == 404
-
-    created_services = await push_services(3, 2)
-    assert len(created_services) == 5
-
-    for created_service in created_services:
-        service_description = created_service["service_description"]
-        # note that it is very important to remove the safe="/" from quote!!!!
-        key, version = [
-            quote(service_description[key], safe="") for key in ("key", "version")
-        ]
-        url = f"/{api_version_prefix}/service_extras/{key}/{version}"
-        web_response = await client.get(url)
-
-        assert (
-            web_response.status == 200
-        ), await web_response.text()  # here the error is actually json.
-        assert web_response.content_type == "application/json"
-        service_extras_enveloped = await web_response.json()
-
-        assert isinstance(service_extras_enveloped["data"], dict)
-        service_extras = service_extras_enveloped["data"]
-        assert created_service["service_extras"] == service_extras
-
-
-async def _start_get_stop_services(
-    client,
-    push_services,
-    user_id,
-    project_id,
-    api_version_prefix: str,
-    save_state: Optional[bool],
-    exp_save_state_call: bool,
-    mocker,
-):
-    params = {}
-    web_response = await client.post(
-        f"/{api_version_prefix}/running_interactive_services", params=params
-    )
-    assert web_response.status == 400
-
-    params = {
-        "user_id": "None",
-        "project_id": "None",
-        "service_uuid": "sdlfkj4",
-        "service_key": "None",
-        "service_tag": "None",  # optional
-        "service_basepath": "None",  # optional
-    }
-    web_response = await client.post(
-        f"/{api_version_prefix}/running_interactive_services", params=params
-    )
-    data = await web_response.json()
-    assert web_response.status == 400, data
-
-    params["service_key"] = "simcore/services/comp/somfunkyname-nhsd"
-    params["service_tag"] = "1.2.3"
-    web_response = await client.post(
-        f"/{api_version_prefix}/running_interactive_services", params=params
-    )
-    data = await web_response.json()
-    assert web_response.status == 404, data
-
-    created_services = await push_services(0, 2)
-    assert len(created_services) == 2
-    for created_service in created_services:
-        service_description = created_service["service_description"]
-        params["user_id"] = user_id
-        params["project_id"] = project_id
-        params["service_key"] = service_description["key"]
-        params["service_tag"] = service_description["version"]
-        service_port = created_service["internal_port"]
-        service_entry_point = created_service["entry_point"]
-        params["service_basepath"] = "/i/am/a/basepath"
-        params["service_uuid"] = str(uuid.uuid4())
-        # start the service
-        web_response = await client.post(
-            f"/{api_version_prefix}/running_interactive_services", params=params
-        )
-        assert web_response.status == 201
-        assert web_response.content_type == "application/json"
-        running_service_enveloped = await web_response.json()
-        assert isinstance(running_service_enveloped["data"], dict)
-        assert all(
-            k in running_service_enveloped["data"]
-            for k in [
-                "service_uuid",
-                "service_key",
-                "service_version",
-                "published_port",
-                "entry_point",
-                "service_host",
-                "service_port",
-                "service_basepath",
-            ]
-        )
-        assert (
-            running_service_enveloped["data"]["service_uuid"] == params["service_uuid"]
-        )
-        assert running_service_enveloped["data"]["service_key"] == params["service_key"]
-        assert (
-            running_service_enveloped["data"]["service_version"]
-            == params["service_tag"]
-        )
-        assert running_service_enveloped["data"]["service_port"] == service_port
-        service_published_port = running_service_enveloped["data"]["published_port"]
-        assert not service_published_port
-        assert service_entry_point == running_service_enveloped["data"]["entry_point"]
-        service_host = running_service_enveloped["data"]["service_host"]
-        assert service_host == f"test_{params['service_uuid']}"
-        service_basepath = running_service_enveloped["data"]["service_basepath"]
-        assert service_basepath == params["service_basepath"]
-
-        # get the service
-        web_response = await client.request(
-            "GET",
-            f"/{api_version_prefix}/running_interactive_services/{params['service_uuid']}",
-        )
-        assert web_response.status == 200
-        text = await web_response.text()
-        assert web_response.content_type == "application/json", text
-        running_service_enveloped = await web_response.json()
-        assert isinstance(running_service_enveloped["data"], dict)
-        assert all(
-            k in running_service_enveloped["data"]
-            for k in [
-                "service_uuid",
-                "service_key",
-                "service_version",
-                "published_port",
-                "entry_point",
-            ]
-        )
-        assert (
-            running_service_enveloped["data"]["service_uuid"] == params["service_uuid"]
-        )
-        assert running_service_enveloped["data"]["service_key"] == params["service_key"]
-        assert (
-            running_service_enveloped["data"]["service_version"]
-            == params["service_tag"]
-        )
-        assert (
-            running_service_enveloped["data"]["published_port"]
-            == service_published_port
-        )
-        assert running_service_enveloped["data"]["entry_point"] == service_entry_point
-        assert running_service_enveloped["data"]["service_host"] == service_host
-        assert running_service_enveloped["data"]["service_port"] == service_port
-        assert running_service_enveloped["data"]["service_basepath"] == service_basepath
-
-        # stop the service
-        query_params = {}
-        if save_state:
-            query_params.update({"save_state": "true" if save_state else "false"})
-
-        mocked_save_state_cb = mocker.MagicMock(
-            return_value=CallbackResult(status=200, payload={})
-        )
-        PASSTHROUGH_REQUESTS_PREFIXES = [
-            "http://127.0.0.1",
-            "http://localhost",
-            "unix://",  # docker engine
-            "ws://",  # websockets
-        ]
-        with aioresponses(passthrough=PASSTHROUGH_REQUESTS_PREFIXES) as mock:
-
-            # POST /http://service_host:service_port service_basepath/state -------------------------------------------------
-            mock.post(
-                f"http://{service_host}:{service_port}{service_basepath}/state",
-                status=200,
-                callback=mocked_save_state_cb,
-            )
-            web_response = await client.delete(
-                f"/{api_version_prefix}/running_interactive_services/{params['service_uuid']}",
-                params=query_params,
-            )
-            if exp_save_state_call:
-                mocked_save_state_cb.assert_called_once()
-
-        text = await web_response.text()
-        assert web_response.status == 204, text
-        assert web_response.content_type == "application/json"
-        data = await web_response.json()
-        assert data is None
-
-
-@pytest.mark.skip(
-    reason="docker_swarm fixture is a session fixture making it bad running together with other tests that require a swarm"
-)
-async def test_running_services_post_and_delete_no_swarm(
-    configure_swarm_stack_name,
-    client,
-    push_services,
-    user_id,
-    project_id,
-    api_version_prefix,
-):
-    params = {
-        "user_id": "None",
-        "project_id": "None",
-        "service_uuid": "sdlfkj4",
-        "service_key": "simcore/services/comp/some-key",
-    }
-    web_response = await client.post(
-        f"/{api_version_prefix}/running_interactive_services", params=params
-    )
-    data = await web_response.json()
-    assert web_response.status == 500, data
-
-
-@pytest.mark.parametrize(
-    "save_state, exp_save_state_call", [(True, True), (False, False), (None, True)]
-)
-async def test_running_services_post_and_delete(
-    configure_swarm_stack_name,
-    client,
-    push_services,
-    docker_swarm,
-    user_id,
-    project_id,
-    api_version_prefix,
-<<<<<<< HEAD
-    save_state: Optional[bool],
-    exp_save_state_call: bool,
-    mocker,
-=======
-    director_v2_service_mock,
->>>>>>> 60326fa0
-):
-    await _start_get_stop_services(
-        client,
-        push_services,
-        user_id,
-        project_id,
-        api_version_prefix,
-        save_state,
-        exp_save_state_call,
-        mocker,
-    )
-
-
-async def test_running_interactive_services_list_get(
-    client, push_services, docker_swarm
-):
-    """Test case for running_interactive_services_list_get
-
-    Returns a list of interactive services
-    """
-    user_ids = ["first_user_id", "second_user_id"]
-    project_ids = ["first_project_id", "second_project_id", "third_project_id"]
-    # prepare services
-    NUM_SERVICES = 1
-    created_services = await push_services(0, NUM_SERVICES)
-    assert len(created_services) == NUM_SERVICES
-    # start the services
-    for user_id in user_ids:
-        for project_id in project_ids:
-            for created_service in created_services:
-                service_description = created_service["service_description"]
-                params = {}
-                params["user_id"] = user_id
-                params["project_id"] = project_id
-                params["service_key"] = service_description["key"]
-                params["service_tag"] = service_description["version"]
-                params["service_uuid"] = str(uuid.uuid4())
-                # start the service
-                web_response = await client.post(
-                    "/v0/running_interactive_services", params=params
-                )
-                assert web_response.status == 201
-    # get the list of services
-    for user_id in user_ids:
-        for project_id in project_ids:
-            params = {}
-            # list by user_id
-            params["user_id"] = user_id
-            response = await client.get(
-                path="/v0/running_interactive_services", params=params
-            )
-            assert response.status == 200, "Response body is : " + (
-                await response.read()
-            ).decode("utf-8")
-            data, error = unwrap_envelope(await response.json())
-            assert data
-            assert not error
-            services_list = data
-            assert len(services_list) == len(project_ids) * NUM_SERVICES
-            # list by user_id and project_id
-            params["project_id"] = project_id
-            response = await client.get(
-                path="/v0/running_interactive_services", params=params
-            )
-            assert response.status == 200, "Response body is : " + (
-                await response.read()
-            ).decode("utf-8")
-            data, error = unwrap_envelope(await response.json())
-            assert data
-            assert not error
-            services_list = data
-            assert len(services_list) == NUM_SERVICES
-            # list by project_id
-            params = {}
-            params["project_id"] = project_id
-            response = await client.get(
-                path="/v0/running_interactive_services", params=params
-            )
-            assert response.status == 200, "Response body is : " + (
-                await response.read()
-            ).decode("utf-8")
-            data, error = unwrap_envelope(await response.json())
-            assert data
-            assert not error
-            services_list = data
-            assert len(services_list) == len(user_ids) * NUM_SERVICES
-
-
-@pytest.mark.skip(reason="test needs credentials to real registry")
-async def test_performance_get_services(
-    loop, configure_custom_registry, configure_schemas_location
-):
-    import time
-
-    fake_request = "fake request"
-    start_time = time.perf_counter()
-    number_of_calls = 1
-    number_of_services = 0
-    for i in range(number_of_calls):
-        print("calling iteration", i)
-        start_time_i = time.perf_counter()
-        web_response = await rest.handlers.services_get(fake_request)
-        assert web_response.status == 200
-        assert web_response.content_type == "application/json"
-        services_enveloped = json.loads(web_response.text)
-        assert isinstance(services_enveloped["data"], list)
-        services = services_enveloped["data"]
-        number_of_services = len(services)
-        print("iteration completed in", (time.perf_counter() - start_time_i), "s")
-    stop_time = time.perf_counter()
-    print(
-        "Time to run {} times: {}s, #services {}, time per call {}s/service".format(
-            number_of_calls,
-            stop_time - start_time,
-            number_of_services,
-            (stop_time - start_time) / number_of_calls / number_of_services,
-        )
-    )
+# pylint: disable=unused-argument
+# pylint: disable=unused-import
+# pylint: disable=bare-except
+# pylint: disable=redefined-outer-name
+# pylint: disable=R0915
+# pylint: disable=too-many-arguments
+
+import json
+import uuid
+from typing import Optional
+from urllib.parse import quote
+
+import pytest
+from aioresponses.core import CallbackResult, aioresponses
+from helpers import json_schema_validator
+from servicelib.rest_responses import unwrap_envelope
+from simcore_service_director import main, resources, rest
+
+
+@pytest.fixture
+def client(
+    loop,
+    aiohttp_client,
+    aiohttp_unused_port,
+    configure_schemas_location,
+    configure_registry_access,
+):
+    app = main.setup_app()
+    server_kwargs = {"port": aiohttp_unused_port(), "host": "localhost"}
+    client = loop.run_until_complete(aiohttp_client(app, server_kwargs=server_kwargs))
+    return client
+
+
+async def test_root_get(loop, client, api_version_prefix):
+    web_response = await client.get(f"/{api_version_prefix}/")
+    assert web_response.content_type == "application/json"
+    assert web_response.status == 200
+    healthcheck_enveloped = await web_response.json()
+    assert "data" in healthcheck_enveloped
+
+    assert isinstance(healthcheck_enveloped["data"], dict)
+
+    healthcheck = healthcheck_enveloped["data"]
+    assert healthcheck["name"] == "simcore-service-director"
+    assert healthcheck["status"] == "SERVICE_RUNNING"
+    assert healthcheck["version"] == "0.1.0"
+    assert healthcheck["api_version"] == "0.1.0"
+
+
+def _check_services(created_services, services, schema_version="v1"):
+    assert len(created_services) == len(services)
+
+    created_service_descriptions = [x["service_description"] for x in created_services]
+
+    json_schema_path = resources.get_path(resources.RESOURCE_NODE_SCHEMA)
+    assert json_schema_path.exists() == True
+    with json_schema_path.open() as file_pt:
+        service_schema = json.load(file_pt)
+
+    for service in services:
+        if schema_version == "v1":
+            assert created_service_descriptions.count(service) == 1
+        json_schema_validator.validate_instance_object(service, service_schema)
+
+
+async def test_services_get(docker_registry, client, push_services, api_version_prefix):
+    # empty case
+    web_response = await client.get(f"/{api_version_prefix}/services")
+    assert web_response.status == 200
+    assert web_response.content_type == "application/json"
+    services_enveloped = await web_response.json()
+    assert isinstance(services_enveloped["data"], list)
+    services = services_enveloped["data"]
+    _check_services([], services)
+
+    # some services
+    created_services = await push_services(3, 2)
+    web_response = await client.get(f"/{api_version_prefix}/services")
+    assert web_response.status == 200
+    assert web_response.content_type == "application/json"
+    services_enveloped = await web_response.json()
+    assert isinstance(services_enveloped["data"], list)
+    services = services_enveloped["data"]
+    _check_services(created_services, services)
+
+    web_response = await client.get(
+        f"/{api_version_prefix}/services?service_type=blahblah"
+    )
+    assert web_response.status == 400
+    assert web_response.content_type == "application/json"
+    services_enveloped = await web_response.json()
+    assert not "data" in services_enveloped
+    assert "error" in services_enveloped
+
+    web_response = await client.get(
+        f"/{api_version_prefix}/services?service_type=computational"
+    )
+    assert web_response.status == 200
+    assert web_response.content_type == "application/json"
+    services_enveloped = await web_response.json()
+    assert isinstance(services_enveloped["data"], list)
+    services = services_enveloped["data"]
+    assert len(services) == 3
+
+    web_response = await client.get(
+        f"/{api_version_prefix}/services?service_type=interactive"
+    )
+    assert web_response.status == 200
+    assert web_response.content_type == "application/json"
+    services_enveloped = await web_response.json()
+    assert isinstance(services_enveloped["data"], list)
+    services = services_enveloped["data"]
+    assert len(services) == 2
+
+
+async def test_services_by_key_version_get(
+    client, push_services, api_version_prefix
+):  # pylint: disable=W0613, W0621
+    web_response = await client.get(
+        f"/{api_version_prefix}/services/whatever/someversion"
+    )
+    assert web_response.status == 400
+    web_response = await client.get(
+        f"/{api_version_prefix}/services/simcore/services/dynamic/something/someversion"
+    )
+    assert web_response.status == 404
+    web_response = await client.get(
+        f"/{api_version_prefix}/services/simcore/services/dynamic/something/1.5.2"
+    )
+    assert web_response.status == 404
+
+    created_services = await push_services(3, 2)
+    assert len(created_services) == 5
+
+    retrieved_services = []
+    for created_service in created_services:
+        service_description = created_service["service_description"]
+        # note that it is very important to remove the safe="/" from quote!!!!
+        key, version = [
+            quote(service_description[key], safe="") for key in ("key", "version")
+        ]
+        url = f"/{api_version_prefix}/services/{key}/{version}"
+        web_response = await client.get(url)
+
+        assert (
+            web_response.status == 200
+        ), await web_response.text()  # here the error is actually json.
+        assert web_response.content_type == "application/json"
+        services_enveloped = await web_response.json()
+
+        assert isinstance(services_enveloped["data"], list)
+        services = services_enveloped["data"]
+        assert len(services) == 1
+        retrieved_services.append(services[0])
+    _check_services(created_services, retrieved_services)
+
+
+async def test_services_extras_by_key_version_get(
+    client, push_services, api_version_prefix
+):  # pylint: disable=W0613, W0621
+    web_response = await client.get(
+        f"/{api_version_prefix}/service_extras/whatever/someversion"
+    )
+    assert web_response.status == 400
+    web_response = await client.get(
+        f"/{api_version_prefix}/service_extras/simcore/services/dynamic/something/someversion"
+    )
+    assert web_response.status == 404
+    web_response = await client.get(
+        f"/{api_version_prefix}/service_extras/simcore/services/dynamic/something/1.5.2"
+    )
+    assert web_response.status == 404
+
+    created_services = await push_services(3, 2)
+    assert len(created_services) == 5
+
+    for created_service in created_services:
+        service_description = created_service["service_description"]
+        # note that it is very important to remove the safe="/" from quote!!!!
+        key, version = [
+            quote(service_description[key], safe="") for key in ("key", "version")
+        ]
+        url = f"/{api_version_prefix}/service_extras/{key}/{version}"
+        web_response = await client.get(url)
+
+        assert (
+            web_response.status == 200
+        ), await web_response.text()  # here the error is actually json.
+        assert web_response.content_type == "application/json"
+        service_extras_enveloped = await web_response.json()
+
+        assert isinstance(service_extras_enveloped["data"], dict)
+        service_extras = service_extras_enveloped["data"]
+        assert created_service["service_extras"] == service_extras
+
+
+async def _start_get_stop_services(
+    client,
+    push_services,
+    user_id,
+    project_id,
+    api_version_prefix: str,
+    save_state: Optional[bool],
+    exp_save_state_call: bool,
+    mocker,
+):
+    params = {}
+    web_response = await client.post(
+        f"/{api_version_prefix}/running_interactive_services", params=params
+    )
+    assert web_response.status == 400
+
+    params = {
+        "user_id": "None",
+        "project_id": "None",
+        "service_uuid": "sdlfkj4",
+        "service_key": "None",
+        "service_tag": "None",  # optional
+        "service_basepath": "None",  # optional
+    }
+    web_response = await client.post(
+        f"/{api_version_prefix}/running_interactive_services", params=params
+    )
+    data = await web_response.json()
+    assert web_response.status == 400, data
+
+    params["service_key"] = "simcore/services/comp/somfunkyname-nhsd"
+    params["service_tag"] = "1.2.3"
+    web_response = await client.post(
+        f"/{api_version_prefix}/running_interactive_services", params=params
+    )
+    data = await web_response.json()
+    assert web_response.status == 404, data
+
+    created_services = await push_services(0, 2)
+    assert len(created_services) == 2
+    for created_service in created_services:
+        service_description = created_service["service_description"]
+        params["user_id"] = user_id
+        params["project_id"] = project_id
+        params["service_key"] = service_description["key"]
+        params["service_tag"] = service_description["version"]
+        service_port = created_service["internal_port"]
+        service_entry_point = created_service["entry_point"]
+        params["service_basepath"] = "/i/am/a/basepath"
+        params["service_uuid"] = str(uuid.uuid4())
+        # start the service
+        web_response = await client.post(
+            f"/{api_version_prefix}/running_interactive_services", params=params
+        )
+        assert web_response.status == 201
+        assert web_response.content_type == "application/json"
+        running_service_enveloped = await web_response.json()
+        assert isinstance(running_service_enveloped["data"], dict)
+        assert all(
+            k in running_service_enveloped["data"]
+            for k in [
+                "service_uuid",
+                "service_key",
+                "service_version",
+                "published_port",
+                "entry_point",
+                "service_host",
+                "service_port",
+                "service_basepath",
+            ]
+        )
+        assert (
+            running_service_enveloped["data"]["service_uuid"] == params["service_uuid"]
+        )
+        assert running_service_enveloped["data"]["service_key"] == params["service_key"]
+        assert (
+            running_service_enveloped["data"]["service_version"]
+            == params["service_tag"]
+        )
+        assert running_service_enveloped["data"]["service_port"] == service_port
+        service_published_port = running_service_enveloped["data"]["published_port"]
+        assert not service_published_port
+        assert service_entry_point == running_service_enveloped["data"]["entry_point"]
+        service_host = running_service_enveloped["data"]["service_host"]
+        assert service_host == f"test_{params['service_uuid']}"
+        service_basepath = running_service_enveloped["data"]["service_basepath"]
+        assert service_basepath == params["service_basepath"]
+
+        # get the service
+        web_response = await client.request(
+            "GET",
+            f"/{api_version_prefix}/running_interactive_services/{params['service_uuid']}",
+        )
+        assert web_response.status == 200
+        text = await web_response.text()
+        assert web_response.content_type == "application/json", text
+        running_service_enveloped = await web_response.json()
+        assert isinstance(running_service_enveloped["data"], dict)
+        assert all(
+            k in running_service_enveloped["data"]
+            for k in [
+                "service_uuid",
+                "service_key",
+                "service_version",
+                "published_port",
+                "entry_point",
+            ]
+        )
+        assert (
+            running_service_enveloped["data"]["service_uuid"] == params["service_uuid"]
+        )
+        assert running_service_enveloped["data"]["service_key"] == params["service_key"]
+        assert (
+            running_service_enveloped["data"]["service_version"]
+            == params["service_tag"]
+        )
+        assert (
+            running_service_enveloped["data"]["published_port"]
+            == service_published_port
+        )
+        assert running_service_enveloped["data"]["entry_point"] == service_entry_point
+        assert running_service_enveloped["data"]["service_host"] == service_host
+        assert running_service_enveloped["data"]["service_port"] == service_port
+        assert running_service_enveloped["data"]["service_basepath"] == service_basepath
+
+        # stop the service
+        query_params = {}
+        if save_state:
+            query_params.update({"save_state": "true" if save_state else "false"})
+
+        mocked_save_state_cb = mocker.MagicMock(
+            return_value=CallbackResult(status=200, payload={})
+        )
+        PASSTHROUGH_REQUESTS_PREFIXES = [
+            "http://127.0.0.1",
+            "http://localhost",
+            "unix://",  # docker engine
+            "ws://",  # websockets
+        ]
+        with aioresponses(passthrough=PASSTHROUGH_REQUESTS_PREFIXES) as mock:
+
+            # POST /http://service_host:service_port service_basepath/state -------------------------------------------------
+            mock.post(
+                f"http://{service_host}:{service_port}{service_basepath}/state",
+                status=200,
+                callback=mocked_save_state_cb,
+            )
+            web_response = await client.delete(
+                f"/{api_version_prefix}/running_interactive_services/{params['service_uuid']}",
+                params=query_params,
+            )
+            if exp_save_state_call:
+                mocked_save_state_cb.assert_called_once()
+
+        text = await web_response.text()
+        assert web_response.status == 204, text
+        assert web_response.content_type == "application/json"
+        data = await web_response.json()
+        assert data is None
+
+
+@pytest.mark.skip(
+    reason="docker_swarm fixture is a session fixture making it bad running together with other tests that require a swarm"
+)
+async def test_running_services_post_and_delete_no_swarm(
+    configure_swarm_stack_name,
+    client,
+    push_services,
+    user_id,
+    project_id,
+    api_version_prefix,
+):
+    params = {
+        "user_id": "None",
+        "project_id": "None",
+        "service_uuid": "sdlfkj4",
+        "service_key": "simcore/services/comp/some-key",
+    }
+    web_response = await client.post(
+        f"/{api_version_prefix}/running_interactive_services", params=params
+    )
+    data = await web_response.json()
+    assert web_response.status == 500, data
+
+
+@pytest.mark.parametrize(
+    "save_state, exp_save_state_call", [(True, True), (False, False), (None, True)]
+)
+async def test_running_services_post_and_delete(
+    configure_swarm_stack_name,
+    client,
+    push_services,
+    docker_swarm,
+    user_id,
+    project_id,
+    api_version_prefix,
+    save_state: Optional[bool],
+    exp_save_state_call: bool,
+    mocker,
+    director_v2_service_mock,
+):
+    await _start_get_stop_services(
+        client,
+        push_services,
+        user_id,
+        project_id,
+        api_version_prefix,
+        save_state,
+        exp_save_state_call,
+        mocker,
+    )
+
+
+async def test_running_interactive_services_list_get(
+    client, push_services, docker_swarm
+):
+    """Test case for running_interactive_services_list_get
+
+    Returns a list of interactive services
+    """
+    user_ids = ["first_user_id", "second_user_id"]
+    project_ids = ["first_project_id", "second_project_id", "third_project_id"]
+    # prepare services
+    NUM_SERVICES = 1
+    created_services = await push_services(0, NUM_SERVICES)
+    assert len(created_services) == NUM_SERVICES
+    # start the services
+    for user_id in user_ids:
+        for project_id in project_ids:
+            for created_service in created_services:
+                service_description = created_service["service_description"]
+                params = {}
+                params["user_id"] = user_id
+                params["project_id"] = project_id
+                params["service_key"] = service_description["key"]
+                params["service_tag"] = service_description["version"]
+                params["service_uuid"] = str(uuid.uuid4())
+                # start the service
+                web_response = await client.post(
+                    "/v0/running_interactive_services", params=params
+                )
+                assert web_response.status == 201
+    # get the list of services
+    for user_id in user_ids:
+        for project_id in project_ids:
+            params = {}
+            # list by user_id
+            params["user_id"] = user_id
+            response = await client.get(
+                path="/v0/running_interactive_services", params=params
+            )
+            assert response.status == 200, "Response body is : " + (
+                await response.read()
+            ).decode("utf-8")
+            data, error = unwrap_envelope(await response.json())
+            assert data
+            assert not error
+            services_list = data
+            assert len(services_list) == len(project_ids) * NUM_SERVICES
+            # list by user_id and project_id
+            params["project_id"] = project_id
+            response = await client.get(
+                path="/v0/running_interactive_services", params=params
+            )
+            assert response.status == 200, "Response body is : " + (
+                await response.read()
+            ).decode("utf-8")
+            data, error = unwrap_envelope(await response.json())
+            assert data
+            assert not error
+            services_list = data
+            assert len(services_list) == NUM_SERVICES
+            # list by project_id
+            params = {}
+            params["project_id"] = project_id
+            response = await client.get(
+                path="/v0/running_interactive_services", params=params
+            )
+            assert response.status == 200, "Response body is : " + (
+                await response.read()
+            ).decode("utf-8")
+            data, error = unwrap_envelope(await response.json())
+            assert data
+            assert not error
+            services_list = data
+            assert len(services_list) == len(user_ids) * NUM_SERVICES
+
+
+@pytest.mark.skip(reason="test needs credentials to real registry")
+async def test_performance_get_services(
+    loop, configure_custom_registry, configure_schemas_location
+):
+    import time
+
+    fake_request = "fake request"
+    start_time = time.perf_counter()
+    number_of_calls = 1
+    number_of_services = 0
+    for i in range(number_of_calls):
+        print("calling iteration", i)
+        start_time_i = time.perf_counter()
+        web_response = await rest.handlers.services_get(fake_request)
+        assert web_response.status == 200
+        assert web_response.content_type == "application/json"
+        services_enveloped = json.loads(web_response.text)
+        assert isinstance(services_enveloped["data"], list)
+        services = services_enveloped["data"]
+        number_of_services = len(services)
+        print("iteration completed in", (time.perf_counter() - start_time_i), "s")
+    stop_time = time.perf_counter()
+    print(
+        "Time to run {} times: {}s, #services {}, time per call {}s/service".format(
+            number_of_calls,
+            stop_time - start_time,
+            number_of_services,
+            (stop_time - start_time) / number_of_calls / number_of_services,
+        )
+    )