--- conflicted
+++ resolved
@@ -1,13 +1,11 @@
-<<<<<<< HEAD
 import logging
 import os
 from contextlib import contextmanager
 
 import pytest
-=======
->>>>>>> 666622c8
 import requests
 import sqlalchemy as sa
+
 from simcore_service_storage.models import FileMetaData, file_meta_data
 
 log = logging.getLogger(__name__)
