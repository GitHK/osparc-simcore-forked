# pylint: disable=unused-variable
# pylint: disable=unused-argument
# pylint: disable=redefined-outer-name
# pylint: disable=too-many-arguments
# pylint: disable=no-name-in-module
# pylint: disable=no-member
# pylint: disable=too-many-branches

import asyncio
import datetime
import urllib.parse
from pathlib import Path
<<<<<<< HEAD
from typing import Awaitable, Callable
=======
from typing import Awaitable, Callable, Final
>>>>>>> 658645fc

import pytest
from aiopg.sa.engine import Engine
from faker import Faker
from models_library.api_schemas_storage import LinkType
from models_library.projects_nodes_io import SimcoreS3DirectoryID, SimcoreS3FileID
from models_library.users import UserID
from pydantic import ByteSize, parse_obj_as
from pytest_simcore.helpers.utils_parametrizations import byte_size_ids
from simcore_postgres_database.storage_models import file_meta_data
from simcore_service_storage import db_file_meta_data
from simcore_service_storage.exceptions import FileMetaDataNotFoundError
from simcore_service_storage.models import (
    FileMetaData,
    MultiPartUploadLinks,
    S3BucketName,
    UploadID,
)
from simcore_service_storage.s3_client import StorageS3Client
from simcore_service_storage.simcore_s3_dsm import SimcoreS3DataManager

pytest_simcore_core_services_selection = ["postgres"]
pytest_simcore_ops_services_selection = ["adminer"]


@pytest.fixture
def disabled_dsm_cleaner_task(monkeypatch: pytest.MonkeyPatch):
    monkeypatch.setenv("STORAGE_CLEANER_INTERVAL_S", "0")


@pytest.fixture
def simcore_directory_id(simcore_file_id: SimcoreS3FileID) -> SimcoreS3FileID:
    return SimcoreS3FileID(SimcoreS3DirectoryID.from_simcore_s3_object(simcore_file_id))


async def test_clean_expired_uploads_aborts_dangling_multipart_uploads(
    disabled_dsm_cleaner_task,
    storage_s3_client: StorageS3Client,
    storage_s3_bucket: S3BucketName,
    simcore_s3_dsm: SimcoreS3DataManager,
    faker: Faker,
):
    """in this test we create a purely dangling multipart upload with no correspongin
    entry in file_metadata table
    """
    file_id = faker.file_name()
    file_size = parse_obj_as(ByteSize, "100Mib")
    upload_links = await storage_s3_client.create_multipart_upload_links(
        storage_s3_bucket, file_id, file_size, expiration_secs=3600
    )

    # ensure we have now an upload id
    all_ongoing_uploads = await storage_s3_client.list_ongoing_multipart_uploads(
        storage_s3_bucket
    )
    assert len(all_ongoing_uploads) == 1
    ongoing_upload_id, ongoing_file_id = all_ongoing_uploads[0]
    assert upload_links.upload_id == ongoing_upload_id
    assert ongoing_file_id == file_id

    # now run the cleaner
    await simcore_s3_dsm.clean_expired_uploads()

    # since there is no entry in the db, this upload shall be cleaned up
    assert not await storage_s3_client.list_ongoing_multipart_uploads(storage_s3_bucket)


@pytest.mark.parametrize(
    "file_size",
    [ByteSize(0), parse_obj_as(ByteSize, "10Mib"), parse_obj_as(ByteSize, "100Mib")],
    ids=byte_size_ids,
)
@pytest.mark.parametrize("link_type", [LinkType.S3, LinkType.PRESIGNED])
@pytest.mark.parametrize("is_directory", [True, False])
async def test_clean_expired_uploads_deletes_expired_pending_uploads(
    disabled_dsm_cleaner_task,
    aiopg_engine: Engine,
    simcore_s3_dsm: SimcoreS3DataManager,
    simcore_file_id: SimcoreS3FileID,
    simcore_directory_id: SimcoreS3FileID,
    user_id: UserID,
    link_type: LinkType,
    file_size: ByteSize,
    is_directory: bool,
    storage_s3_client: StorageS3Client,
    storage_s3_bucket: S3BucketName,
):
    """In this test we create valid upload links and check that once
    expired they get properly deleted"""

    file_or_directory_id = simcore_directory_id if is_directory else simcore_file_id

    await simcore_s3_dsm.create_file_upload_links(
<<<<<<< HEAD
        user_id, simcore_file_id, link_type, file_size, False
=======
        user_id,
        file_or_directory_id,
        link_type,
        file_size,
        is_directory=is_directory,
>>>>>>> 658645fc
    )
    # ensure the database is correctly set up
    async with aiopg_engine.acquire() as conn:
        fmd = await db_file_meta_data.get(conn, file_or_directory_id)
    assert fmd
    assert fmd.upload_expires_at
    # ensure we have now an upload id IF the link was presigned ONLY
    # NOTE: S3 uploads might create multipart uploads out of storage!!
    ongoing_uploads = await storage_s3_client.list_ongoing_multipart_uploads(
        storage_s3_bucket
    )
    if fmd.upload_id and link_type == LinkType.PRESIGNED:
        assert len(ongoing_uploads) == 1
    else:
        assert not ongoing_uploads
    # now run the cleaner, nothing should happen since the expiration was set to the default of 3600
    await simcore_s3_dsm.clean_expired_uploads()
    # check the entries are still the same
    async with aiopg_engine.acquire() as conn:
        fmd_after_clean = await db_file_meta_data.get(conn, file_or_directory_id)
    assert fmd_after_clean == fmd
    assert (
        await storage_s3_client.list_ongoing_multipart_uploads(storage_s3_bucket)
        == ongoing_uploads
    )

    # now change the upload_expires_at entry to simulate and expired entry
    async with aiopg_engine.acquire() as conn:
        await conn.execute(
            file_meta_data.update()
            .where(file_meta_data.c.file_id == file_or_directory_id)
            .values(upload_expires_at=datetime.datetime.utcnow())
        )
    await asyncio.sleep(1)
    await simcore_s3_dsm.clean_expired_uploads()

    # check the entries were removed
    async with aiopg_engine.acquire() as conn:
        with pytest.raises(FileMetaDataNotFoundError):
            await db_file_meta_data.get(conn, simcore_file_id)
    # since there is no entry in the db, this upload shall be cleaned up
    assert not await storage_s3_client.list_ongoing_multipart_uploads(storage_s3_bucket)


@pytest.mark.parametrize(
    "file_size",
    [parse_obj_as(ByteSize, "10Mib"), parse_obj_as(ByteSize, "100Mib")],
    ids=byte_size_ids,
)
@pytest.mark.parametrize("link_type", [LinkType.S3, LinkType.PRESIGNED])
async def test_clean_expired_uploads_reverts_to_last_known_version_expired_pending_uploads(
    disabled_dsm_cleaner_task,
    upload_file: Callable[
        [ByteSize, str, SimcoreS3FileID | None],
        Awaitable[tuple[Path, SimcoreS3FileID]],
    ],
    aiopg_engine: Engine,
    simcore_s3_dsm: SimcoreS3DataManager,
    user_id: UserID,
    link_type: LinkType,
    file_size: ByteSize,
    storage_s3_client: StorageS3Client,
    storage_s3_bucket: S3BucketName,
    faker: Faker,
):
    """In this test we first upload a file to have a valid entry, then we trigger
    a new upload of the VERY SAME FILE, expire it, and make sure the cleaner reverts
    to the last known version of the file"""
    file, file_id = await upload_file(file_size, faker.file_name(), None)
    async with aiopg_engine.acquire() as conn:
        original_fmd = await db_file_meta_data.get(conn, file_id)

    # now create a new link to the VERY SAME FILE UUID
    await simcore_s3_dsm.create_file_upload_links(
<<<<<<< HEAD
        user_id, file_id, link_type, file_size, False
=======
        user_id, file_id, link_type, file_size, is_directory=False
>>>>>>> 658645fc
    )
    # ensure the database is correctly set up
    async with aiopg_engine.acquire() as conn:
        fmd = await db_file_meta_data.get(conn, file_id)
    assert fmd
    assert fmd.upload_expires_at
    # ensure we have now an upload id IF the link was presigned ONLY
    # NOTE: S3 uploads might create multipart uploads out of storage!!
    ongoing_uploads = await storage_s3_client.list_ongoing_multipart_uploads(
        storage_s3_bucket
    )
    if fmd.upload_id and link_type == LinkType.PRESIGNED:
        assert len(ongoing_uploads) == 1
    else:
        assert not ongoing_uploads
    # now run the cleaner, nothing should happen since the expiration was set to the default of 3600
    await simcore_s3_dsm.clean_expired_uploads()
    # check the entries are still the same
    async with aiopg_engine.acquire() as conn:
        fmd_after_clean = await db_file_meta_data.get(conn, file_id)
    assert fmd_after_clean == fmd
    assert (
        await storage_s3_client.list_ongoing_multipart_uploads(storage_s3_bucket)
        == ongoing_uploads
    )

    # now change the upload_expires_at entry to simulate an expired entry
    async with aiopg_engine.acquire() as conn:
        await conn.execute(
            file_meta_data.update()
            .where(file_meta_data.c.file_id == file_id)
            .values(upload_expires_at=datetime.datetime.utcnow())
        )
    await asyncio.sleep(1)
    await simcore_s3_dsm.clean_expired_uploads()

    # check the entries were reverted
    async with aiopg_engine.acquire() as conn:
        reverted_fmd = await db_file_meta_data.get(conn, file_id)
    assert original_fmd.dict(exclude={"created_at"}) == reverted_fmd.dict(
        exclude={"created_at"}
    )
    # check the S3 content is the old file
    s3_meta_data = await storage_s3_client.get_file_metadata(storage_s3_bucket, file_id)
    assert s3_meta_data.size == file_size
    # since there is no entry in the db, this upload shall be cleaned up
    assert not await storage_s3_client.list_ongoing_multipart_uploads(storage_s3_bucket)


@pytest.mark.parametrize(
    "file_size",
    [parse_obj_as(ByteSize, "100Mib")],
    ids=byte_size_ids,
)
@pytest.mark.parametrize("is_directory", [True, False])
async def test_clean_expired_uploads_does_not_clean_multipart_upload_on_creation(
    disabled_dsm_cleaner_task,
    aiopg_engine: Engine,
    simcore_s3_dsm: SimcoreS3DataManager,
    simcore_file_id: SimcoreS3FileID,
    simcore_directory_id: SimcoreS3FileID,
    user_id: UserID,
    file_size: ByteSize,
    is_directory: bool,
    storage_s3_client: StorageS3Client,
    storage_s3_bucket: S3BucketName,
):
    """This test reproduces what create_file_upload_links in dsm does, but running
    the cleaner in between to ensure the cleaner does not break the mechanism"""

    file_or_directory_id = simcore_directory_id if is_directory else simcore_file_id
    later_than_now = datetime.datetime.utcnow() + datetime.timedelta(minutes=5)
    fmd = FileMetaData.from_simcore_node(
        user_id,
        file_or_directory_id,
        storage_s3_bucket,
        simcore_s3_dsm.location_id,
        simcore_s3_dsm.location_name,
        upload_expires_at=later_than_now,
        is_directory=is_directory,
    )
    # we create the entry in the db
    async with aiopg_engine.acquire() as conn:
        await db_file_meta_data.upsert(conn, fmd)

        # ensure the database is correctly set up
        fmd_in_db = await db_file_meta_data.get(conn, file_or_directory_id)
    assert fmd_in_db
    assert fmd_in_db.upload_expires_at
    # we create the multipart upload link

    # NOTE: generating more that 1 file since the previous implementation of the
    # _clean_dangling_multipart_uploads was working with 1 file in the directory,
    # adding multiple files broke it!
    FILES_IN_DIR: Final[int] = 5

    file_ids_to_upload: set[SimcoreS3FileID] = (
        {SimcoreS3FileID(f"{file_or_directory_id}file{x}") for x in range(FILES_IN_DIR)}
        if is_directory
        else {simcore_file_id}
    )

    upload_links_list: list[MultiPartUploadLinks] = [
        await storage_s3_client.create_multipart_upload_links(
            storage_s3_bucket, file_id, file_size, expiration_secs=3600
        )
        for file_id in file_ids_to_upload
    ]
    started_multipart_uploads_upload_id: set[str] = {
        x.upload_id for x in upload_links_list
    }
    assert len(started_multipart_uploads_upload_id) == len(file_ids_to_upload)

    # ensure we have now an upload id
    all_ongoing_uploads: list[
        tuple[UploadID, SimcoreS3FileID]
    ] = await storage_s3_client.list_ongoing_multipart_uploads(storage_s3_bucket)
    assert len(all_ongoing_uploads) == len(file_ids_to_upload)

    for ongoing_upload_id, ongoing_file_id in all_ongoing_uploads:
        assert ongoing_upload_id in started_multipart_uploads_upload_id
        assert urllib.parse.unquote(ongoing_file_id) in file_ids_to_upload

    # now cleanup, we do not have an explicit upload_id in the database yet
    await simcore_s3_dsm.clean_expired_uploads()

    # ensure we STILL have the same upload id
    all_ongoing_uploads_after_clean = (
        await storage_s3_client.list_ongoing_multipart_uploads(storage_s3_bucket)
    )
    assert len(all_ongoing_uploads_after_clean) == len(file_ids_to_upload)
    assert all_ongoing_uploads == all_ongoing_uploads_after_clean


@pytest.mark.parametrize(
    "file_size",
    [parse_obj_as(ByteSize, "100Mib")],
    ids=byte_size_ids,
)
async def test_clean_expired_uploads_cleans_dangling_multipart_uploads_if_no_corresponding_upload_found(
    disabled_dsm_cleaner_task,
    aiopg_engine: Engine,
    simcore_s3_dsm: SimcoreS3DataManager,
    simcore_file_id: SimcoreS3FileID,
    user_id: UserID,
    file_size: ByteSize,
    storage_s3_client: StorageS3Client,
    storage_s3_bucket: S3BucketName,
):
    """This test reproduces what create_file_upload_links in dsm does, but running
    the cleaner in between to ensure the cleaner does not break the mechanism"""
    later_than_now = datetime.datetime.utcnow() + datetime.timedelta(minutes=5)
    fmd = FileMetaData.from_simcore_node(
        user_id,
        simcore_file_id,
        storage_s3_bucket,
        simcore_s3_dsm.location_id,
        simcore_s3_dsm.location_name,
        upload_expires_at=later_than_now,
    )
    # we create the entry in the db
    async with aiopg_engine.acquire() as conn:
        await db_file_meta_data.upsert(conn, fmd)

        # ensure the database is correctly set up
        fmd_in_db = await db_file_meta_data.get(conn, simcore_file_id)
    assert fmd_in_db
    assert fmd_in_db.upload_expires_at
    # we create the multipart upload link
    upload_links = await storage_s3_client.create_multipart_upload_links(
        storage_s3_bucket, simcore_file_id, file_size, expiration_secs=3600
    )

    # ensure we have now an upload id
    all_ongoing_uploads = await storage_s3_client.list_ongoing_multipart_uploads(
        storage_s3_bucket
    )
    assert len(all_ongoing_uploads) == 1
    ongoing_upload_id, ongoing_file_id = all_ongoing_uploads[0]
    assert upload_links.upload_id == ongoing_upload_id
    assert urllib.parse.unquote(ongoing_file_id) == simcore_file_id

    # now cleanup, we do not have an explicit upload_id in the database yet
    await simcore_s3_dsm.clean_expired_uploads()

    # ensure we STILL have the same upload id
    all_ongoing_uploads_after_clean = (
        await storage_s3_client.list_ongoing_multipart_uploads(storage_s3_bucket)
    )
    assert len(all_ongoing_uploads_after_clean) == 1
    assert all_ongoing_uploads == all_ongoing_uploads_after_clean<|MERGE_RESOLUTION|>--- conflicted
+++ resolved
@@ -10,11 +10,7 @@
 import datetime
 import urllib.parse
 from pathlib import Path
-<<<<<<< HEAD
-from typing import Awaitable, Callable
-=======
 from typing import Awaitable, Callable, Final
->>>>>>> 658645fc
 
 import pytest
 from aiopg.sa.engine import Engine
@@ -108,15 +104,11 @@
     file_or_directory_id = simcore_directory_id if is_directory else simcore_file_id
 
     await simcore_s3_dsm.create_file_upload_links(
-<<<<<<< HEAD
-        user_id, simcore_file_id, link_type, file_size, False
-=======
         user_id,
         file_or_directory_id,
         link_type,
         file_size,
         is_directory=is_directory,
->>>>>>> 658645fc
     )
     # ensure the database is correctly set up
     async with aiopg_engine.acquire() as conn:
@@ -191,11 +183,7 @@
 
     # now create a new link to the VERY SAME FILE UUID
     await simcore_s3_dsm.create_file_upload_links(
-<<<<<<< HEAD
-        user_id, file_id, link_type, file_size, False
-=======
         user_id, file_id, link_type, file_size, is_directory=False
->>>>>>> 658645fc
     )
     # ensure the database is correctly set up
     async with aiopg_engine.acquire() as conn:
