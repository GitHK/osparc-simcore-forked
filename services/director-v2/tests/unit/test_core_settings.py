# pylint:disable=unused-variable
# pylint:disable=unused-argument
# pylint:disable=redefined-outer-name

import pytest
from models_library.basic_types import LogLevel
from simcore_service_director_v2.core.settings import (
    AppSettings,
    BootModeEnum,
    DynamicSidecarSettings,
    RegistrySettings,
)


def test_settings_with_project_env_devel(project_env_devel_environment):
    # loads from environ
    settings = AppSettings.create_from_envs()
    print("captured settings: \n", settings.json(indent=2))

    assert settings.SC_BOOT_MODE == BootModeEnum.DEFAULT
    assert settings.LOG_LEVEL == LogLevel.DEBUG

    assert settings.POSTGRES.dsn == "postgresql://test:test@localhost:5432/test"


def test_settings_with_env_devel(mock_env_devel_environment):
    settings = AppSettings.create_from_envs()
    print("captured settings: \n", settings.json(indent=2))
    assert settings


@pytest.mark.parametrize(
    "image",
    [
        "local/dynamic-sidecar:development",
        "local/dynamic-sidecar:production",
        "itisfoundation/dynamic-sidecar:merge-github-testbuild-latest",
        "itisfoundation/dynamic-sidecar:1.0.0",
        "local/dynamic-sidecar:0.0.1",
        "dynamic-sidecar:production",
        "/dynamic-sidecar:latest",
        "/local/dynamic-sidecar:latest",
    ],
)
def test_dynamic_sidecar_settings(image: str) -> None:
    required_kwards = dict(
        DYNAMIC_SIDECAR_IMAGE=image,
        SIMCORE_SERVICES_NETWORK_NAME="test",
        TRAEFIK_SIMCORE_ZONE="",
        SWARM_STACK_NAME="",
        REGISTRY=RegistrySettings(
            REGISTRY_URL="http://te.st",
            REGISTRY_AUTH=True,
            REGISTRY_USER="test",
            REGISTRY_PW="test",
            REGISTRY_SSL=False,
        ),
    )
    settings = DynamicSidecarSettings(**required_kwards)

<<<<<<< HEAD
    assert (
        settings.DYNAMIC_SIDECAR_IMAGE
        == DynamicSidecarSettings.strip_leading_slashes(image)
    )
=======
    assert settings.DYNAMIC_SIDECAR_IMAGE == image.lstrip("/")
>>>>>>> 985d8a46
<|MERGE_RESOLUTION|>--- conflicted
+++ resolved
@@ -58,11 +58,4 @@
     )
     settings = DynamicSidecarSettings(**required_kwards)
 
-<<<<<<< HEAD
-    assert (
-        settings.DYNAMIC_SIDECAR_IMAGE
-        == DynamicSidecarSettings.strip_leading_slashes(image)
-    )
-=======
-    assert settings.DYNAMIC_SIDECAR_IMAGE == image.lstrip("/")
->>>>>>> 985d8a46
+    assert settings.DYNAMIC_SIDECAR_IMAGE == image.lstrip("/")