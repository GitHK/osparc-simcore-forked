# pylint:disable=unused-variable
# pylint:disable=unused-argument
# pylint:disable=redefined-outer-name
# pylint:disable=protected-access

import json
import re
import urllib.parse
from collections import namedtuple
from pathlib import Path
from random import choice
from typing import Any, Callable, Dict, List
from uuid import uuid4

import pytest
import respx
from fastapi import FastAPI, status
from models_library.services import ServiceDockerData, ServiceKeyVersion
from simcore_service_director_v2.models.schemas.dynamic_services import (
    RunningDynamicServiceDetails,
    SimcoreServiceLabels,
)
from simcore_service_director_v2.models.schemas.services import ServiceExtras
from simcore_service_director_v2.modules.director_v0 import DirectorV0Client

MOCK_SERVICE_KEY = "simcore/services/dynamic/myservice"
MOCK_SERVICE_VERSION = "1.3.4"


@pytest.fixture
def minimal_director_config(project_env_devel_environment, monkeypatch):
    """set a minimal configuration for testing the director connection only"""
    monkeypatch.setenv("DIRECTOR_ENABLED", "1")
    monkeypatch.setenv("POSTGRES_ENABLED", "0")
    monkeypatch.setenv("CELERY_ENABLED", "0")
    monkeypatch.setenv("REGISTRY_ENABLED", "0")
    monkeypatch.setenv("DIRECTOR_V2_SCHEDULER_ENABLED", "0")
    monkeypatch.setenv("DIRECTOR_V2_DYNAMIC_SIDECAR_ENABLED", "false")
    monkeypatch.setenv("DIRECTOR_V0_ENABLED", "1")
    monkeypatch.setenv("DIRECTOR_V2_POSTGRES_ENABLED", "0")
    monkeypatch.setenv("DIRECTOR_V2_CELERY_ENABLED", "0")
    monkeypatch.setenv("DIRECTOR_V2_CELERY_SCHEDULER_ENABLED", "0")


@pytest.fixture
def mocked_director_v0_service_api(
    minimal_app, entrypoint, exp_data: Dict, resp_alias: str
):
    with respx.mock(
        base_url=minimal_app.state.settings.DIRECTOR_V0.endpoint,
        assert_all_called=False,
        assert_all_mocked=True,
    ) as respx_mock:
        # lists services
        respx_mock.get(
            urllib.parse.unquote(entrypoint),
            name=resp_alias,
        ).respond(json=exp_data)

        yield respx_mock


@pytest.fixture
def mock_service_key_version() -> ServiceKeyVersion:
    return ServiceKeyVersion(key=MOCK_SERVICE_KEY, version=MOCK_SERVICE_VERSION)


ForwardToDirectorParams = namedtuple(
    "ForwardToDirectorParams", "entrypoint,exp_status,exp_data,resp_alias"
)


def _get_list_services_calls() -> List[ForwardToDirectorParams]:
    return [
        ForwardToDirectorParams(
            entrypoint="services",
            exp_status=status.HTTP_200_OK,
            exp_data={"data": ["service1", "service2"]},
            resp_alias="list_all_services",
        ),
        ForwardToDirectorParams(
            entrypoint="services?service_type=computational",
            exp_status=status.HTTP_200_OK,
            exp_data={"data": ["service1", "service2"]},
            resp_alias="list_computational_services",
        ),
        ForwardToDirectorParams(
            entrypoint="services?service_type=dynamic",
            exp_status=status.HTTP_200_OK,
            exp_data={"data": ["service1", "service2"]},
            resp_alias="list_dynamic_services",
        ),
    ]


def _get_service_version_calls() -> List[ForwardToDirectorParams]:
    # TODO: here we see the return value is currently not validated
    quoted_key = urllib.parse.quote_plus(MOCK_SERVICE_KEY)
    return [
        ForwardToDirectorParams(
<<<<<<< HEAD
            entrypoint=f"/v0/services/{quoted_key}/{MOCK_SERVICE_VERSION}",
=======
            entrypoint="services/simcore%2Fservices%2Fdynamic%2Fmyservice/1.3.4",
>>>>>>> 58ee4cd4
            exp_status=status.HTTP_200_OK,
            exp_data={"data": ["stuff about my service"]},
            resp_alias="get_service_version",
        )
    ]


def _get_service_version_extras_calls() -> List[ForwardToDirectorParams]:
    # TODO: here we see the return value is currently not validated
    quoted_key = urllib.parse.quote_plus(MOCK_SERVICE_KEY)
    return [
        ForwardToDirectorParams(
<<<<<<< HEAD
            entrypoint=f"/v0/services/{quoted_key}/{MOCK_SERVICE_VERSION}/extras",
=======
            entrypoint="services/simcore%2Fservices%2Fdynamic%2Fmyservice/1.3.4/extras",
>>>>>>> 58ee4cd4
            exp_status=status.HTTP_200_OK,
            exp_data={"data": "extra stuff about my service"},
            resp_alias="get_service_extras",
        )
    ]


@pytest.mark.parametrize(
    "entrypoint,exp_status,exp_data,resp_alias",
    _get_list_services_calls()
    + _get_service_version_calls()
    + _get_service_version_extras_calls(),
)
def test_forward_to_director(
    minimal_director_config: None,
    client,
    mocked_director_v0_service_api,
    entrypoint,
    exp_status,
    exp_data: Dict,
    resp_alias,
):
    response = client.get(f"v0/{entrypoint}")

    assert response.status_code == exp_status
    assert response.json() == exp_data
    assert mocked_director_v0_service_api[resp_alias].called


@pytest.fixture(scope="session")
def fake_service_details(mocks_dir: Path) -> ServiceDockerData:
    fake_service_path = mocks_dir / "fake_service.json"
    assert fake_service_path.exists()
    fake_service_data = json.loads(fake_service_path.read_text())
    return ServiceDockerData(**fake_service_data)


@pytest.fixture
def fake_service_extras(random_json_from_schema: Callable) -> ServiceExtras:
    random_extras = ServiceExtras(
        **random_json_from_schema(ServiceExtras.schema_json(indent=2))
    )
    return random_extras


@pytest.fixture
def fake_running_service_details() -> RunningDynamicServiceDetails:
    sample_data = choice(RunningDynamicServiceDetails.Config.schema_extra["examples"])
    return RunningDynamicServiceDetails(**sample_data)


@pytest.fixture
def fake_service_labels() -> Dict[str, Any]:
    return choice(SimcoreServiceLabels.Config.schema_extra["examples"])


@pytest.fixture
def mocked_director_service_fcts(
    minimal_app: FastAPI,
    mock_service_key_version: ServiceKeyVersion,
    fake_service_details: ServiceDockerData,
    fake_service_extras: ServiceExtras,
    fake_service_labels: Dict[str, Any],
    fake_running_service_details: RunningDynamicServiceDetails,
):
    with respx.mock(
        base_url=minimal_app.state.settings.DIRECTOR_V0.endpoint,
        assert_all_called=False,
        assert_all_mocked=True,
    ) as respx_mock:
        quoted_key = urllib.parse.quote_plus(mock_service_key_version.key)
        version = mock_service_key_version.version

        respx_mock.get(
<<<<<<< HEAD
            f"/v0/services/{quoted_key}/{version}", name="get_service_version"
        ).respond(json={"data": [fake_service_details.dict(by_alias=True)]})

        respx_mock.get(
            f"/v0/service_extras/{quoted_key}/{version}", name="get_service_extras"
        ).respond(json={"data": fake_service_extras.dict(by_alias=True)})

        respx_mock.get(
            f"/v0/services/{quoted_key}/{version}/labels", name="get_service_labels"
        ).respond(json={"data": fake_service_labels})
=======
            "/services/simcore%2Fservices%2Fdynamic%2Fmyservice/1.3.4",
            name="get_service_version",
        ).respond(
            json={"data": [fake_service_details.dict(by_alias=True)]},
        )

        respx_mock.get(
            "/service_extras/simcore%2Fservices%2Fdynamic%2Fmyservice/1.3.4",
            name="get_service_extras",
        ).respond(
            json={"data": fake_service_extras.dict(by_alias=True)},
        )
>>>>>>> 58ee4cd4

        respx_mock.get(
            re.compile(
                r"running_interactive_services/[0-9a-fA-F]{8}-?[0-9a-fA-F]{4}-?[0-9a-fA-F]{4}-?[0-9a-fA-F]{4}-?[0-9a-fA-F]{12}$"
            ),
            name="get_running_service_details",
        ).respond(
            json={"data": json.loads(fake_running_service_details.json(by_alias=True))}
        )

        yield respx_mock


async def test_get_service_details(
    minimal_director_config: None,
    minimal_app: FastAPI,
    mocked_director_service_fcts,
    mock_service_key_version: ServiceKeyVersion,
    fake_service_details: ServiceDockerData,
):
    director_client: DirectorV0Client = minimal_app.state.director_v0_client
    service_details: ServiceDockerData = await director_client.get_service_details(
        mock_service_key_version
    )
    assert mocked_director_service_fcts["get_service_version"].called
    assert fake_service_details == service_details


async def test_get_service_extras(
    minimal_director_config: None,
    minimal_app: FastAPI,
    mocked_director_service_fcts,
    mock_service_key_version: ServiceKeyVersion,
    fake_service_extras: ServiceExtras,
):
    director_client: DirectorV0Client = minimal_app.state.director_v0_client
    service_extras: ServiceExtras = await director_client.get_service_extras(
        mock_service_key_version
    )
    assert mocked_director_service_fcts["get_service_extras"].called
    assert fake_service_extras == service_extras


<<<<<<< HEAD
async def test_get_service_labels(
=======
async def test_get_running_service_details(
    minimal_director_config: None,
>>>>>>> 58ee4cd4
    minimal_app: FastAPI,
    mocked_director_service_fcts,
    fake_service_labels: Dict[str, Any],
    mock_service_key_version: ServiceKeyVersion,
):
    director_client: DirectorV0Client = minimal_app.state.director_v0_client

    service_labels: SimcoreServiceLabels = await director_client.get_service_labels(
        mock_service_key_version
    )
    assert mocked_director_service_fcts["get_service_labels"].called
    assert SimcoreServiceLabels(**fake_service_labels) == service_labels


async def test_get_running_service_details(
    minimal_app: FastAPI,
    mocked_director_service_fcts,
    fake_running_service_details: RunningDynamicServiceDetails,
):
    director_client: DirectorV0Client = minimal_app.state.director_v0_client

<<<<<<< HEAD
    service_details: RunningDynamicServiceDetails = (
=======
    service_details: RunningServiceDetails = (
>>>>>>> 58ee4cd4
        await director_client.get_running_service_details(uuid4())
    )
    assert mocked_director_service_fcts["get_running_service_details"].called
    assert fake_running_service_details == service_details<|MERGE_RESOLUTION|>--- conflicted
+++ resolved
@@ -34,7 +34,7 @@
     monkeypatch.setenv("POSTGRES_ENABLED", "0")
     monkeypatch.setenv("CELERY_ENABLED", "0")
     monkeypatch.setenv("REGISTRY_ENABLED", "0")
-    monkeypatch.setenv("DIRECTOR_V2_SCHEDULER_ENABLED", "0")
+    monkeypatch.setenv("DIRECTOR_V2_DYNAMIC_SCHEDULER_ENABLED", "false")
     monkeypatch.setenv("DIRECTOR_V2_DYNAMIC_SIDECAR_ENABLED", "false")
     monkeypatch.setenv("DIRECTOR_V0_ENABLED", "1")
     monkeypatch.setenv("DIRECTOR_V2_POSTGRES_ENABLED", "0")
@@ -98,11 +98,7 @@
     quoted_key = urllib.parse.quote_plus(MOCK_SERVICE_KEY)
     return [
         ForwardToDirectorParams(
-<<<<<<< HEAD
-            entrypoint=f"/v0/services/{quoted_key}/{MOCK_SERVICE_VERSION}",
-=======
-            entrypoint="services/simcore%2Fservices%2Fdynamic%2Fmyservice/1.3.4",
->>>>>>> 58ee4cd4
+            entrypoint=f"/services/{quoted_key}/{MOCK_SERVICE_VERSION}",
             exp_status=status.HTTP_200_OK,
             exp_data={"data": ["stuff about my service"]},
             resp_alias="get_service_version",
@@ -115,11 +111,7 @@
     quoted_key = urllib.parse.quote_plus(MOCK_SERVICE_KEY)
     return [
         ForwardToDirectorParams(
-<<<<<<< HEAD
-            entrypoint=f"/v0/services/{quoted_key}/{MOCK_SERVICE_VERSION}/extras",
-=======
-            entrypoint="services/simcore%2Fservices%2Fdynamic%2Fmyservice/1.3.4/extras",
->>>>>>> 58ee4cd4
+            entrypoint=f"/services/{quoted_key}/{MOCK_SERVICE_VERSION}/extras",
             exp_status=status.HTTP_200_OK,
             exp_data={"data": "extra stuff about my service"},
             resp_alias="get_service_extras",
@@ -194,31 +186,16 @@
         version = mock_service_key_version.version
 
         respx_mock.get(
-<<<<<<< HEAD
-            f"/v0/services/{quoted_key}/{version}", name="get_service_version"
+            f"/services/{quoted_key}/{version}", name="get_service_version"
         ).respond(json={"data": [fake_service_details.dict(by_alias=True)]})
 
         respx_mock.get(
-            f"/v0/service_extras/{quoted_key}/{version}", name="get_service_extras"
+            f"/service_extras/{quoted_key}/{version}", name="get_service_extras"
         ).respond(json={"data": fake_service_extras.dict(by_alias=True)})
 
         respx_mock.get(
-            f"/v0/services/{quoted_key}/{version}/labels", name="get_service_labels"
+            f"/services/{quoted_key}/{version}/labels", name="get_service_labels"
         ).respond(json={"data": fake_service_labels})
-=======
-            "/services/simcore%2Fservices%2Fdynamic%2Fmyservice/1.3.4",
-            name="get_service_version",
-        ).respond(
-            json={"data": [fake_service_details.dict(by_alias=True)]},
-        )
-
-        respx_mock.get(
-            "/service_extras/simcore%2Fservices%2Fdynamic%2Fmyservice/1.3.4",
-            name="get_service_extras",
-        ).respond(
-            json={"data": fake_service_extras.dict(by_alias=True)},
-        )
->>>>>>> 58ee4cd4
 
         respx_mock.get(
             re.compile(
@@ -243,6 +220,7 @@
     service_details: ServiceDockerData = await director_client.get_service_details(
         mock_service_key_version
     )
+
     assert mocked_director_service_fcts["get_service_version"].called
     assert fake_service_details == service_details
 
@@ -262,12 +240,7 @@
     assert fake_service_extras == service_extras
 
 
-<<<<<<< HEAD
 async def test_get_service_labels(
-=======
-async def test_get_running_service_details(
-    minimal_director_config: None,
->>>>>>> 58ee4cd4
     minimal_app: FastAPI,
     mocked_director_service_fcts,
     fake_service_labels: Dict[str, Any],
@@ -289,11 +262,7 @@
 ):
     director_client: DirectorV0Client = minimal_app.state.director_v0_client
 
-<<<<<<< HEAD
     service_details: RunningDynamicServiceDetails = (
-=======
-    service_details: RunningServiceDetails = (
->>>>>>> 58ee4cd4
         await director_client.get_running_service_details(uuid4())
     )
     assert mocked_director_service_fcts["get_running_service_details"].called
