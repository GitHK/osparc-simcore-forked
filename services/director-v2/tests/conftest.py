--- conflicted
+++ resolved
@@ -14,6 +14,7 @@
 import nest_asyncio
 import pytest
 import simcore_service_director_v2
+from aiohttp.test_utils import loop_context
 from asgi_lifespan import LifespanManager
 from fastapi import FastAPI
 from models_library.projects import Node, Workbench
@@ -74,6 +75,12 @@
     )
 
 
+@pytest.fixture(scope="module")
+def loop() -> asyncio.AbstractEventLoop:
+    with loop_context() as loop:
+        yield loop
+
+
 @pytest.fixture(scope="function")
 def mock_env(monkeypatch) -> None:
     # Works as below line in docker.compose.yml
@@ -86,26 +93,17 @@
     logger.warning("Patching to: DYNAMIC_SIDECAR_IMAGE=%s", image_name)
     monkeypatch.setenv("DYNAMIC_SIDECAR_IMAGE", image_name)
 
-    monkeypatch.setenv("REGISTRY_auth", "false")
-    monkeypatch.setenv("REGISTRY_user", "test")
-    monkeypatch.setenv("REGISTRY_PW", "test")
-    monkeypatch.setenv("REGISTRY_ssl", "false")
     monkeypatch.setenv("SIMCORE_SERVICES_NETWORK_NAME", "test_network_name")
     monkeypatch.setenv("TRAEFIK_SIMCORE_ZONE", "test_traefik_zone")
     monkeypatch.setenv("SWARM_STACK_NAME", "test_swarm_name")
-
     monkeypatch.setenv("DIRECTOR_V2_DYNAMIC_SIDECAR_ENABLED", "false")
 
-
-@pytest.fixture(scope="function")
-<<<<<<< HEAD
-async def client(loop: asyncio.BaseEventLoop, mock_env: None) -> TestClient:
-    settings = AppSettings.create_from_env(boot_mode=BootModeEnum.PRODUCTION)
-=======
-def client(loop: asyncio.BaseEventLoop, monkeypatch) -> TestClient:
     monkeypatch.setenv("SC_BOOT_MODE", "production")
+
+
+@pytest.fixture(scope="function")
+def client(loop: asyncio.AbstractEventLoop, mock_env) -> TestClient:
     settings = AppSettings.create_from_envs()
->>>>>>> f5be61cb
     app = init_app(settings)
 
     # NOTE: this way we ensure the events are run in the application
