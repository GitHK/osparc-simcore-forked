#
# This file is autogenerated by pip-compile
# To update, run:
#
#    pip-compile --output-file=requirements/_base.txt requirements/_base.in
#
aiodocker==0.19.1
    # via -r requirements/_base.in
aiofiles==0.5.0
    # via fastapi
aiohttp==3.7.3
    # via aiodocker
aiopg[sa]==1.2.1
    # via -r requirements/_base.in
amqp==5.0.2
    # via kombu
aniso8601==7.0.0
    # via graphene
async-exit-stack==1.0.1 ; python_version < "3.7"
    # via
    #   -r requirements/_base.in
    #   fastapi
async-generator==1.10 ; python_version < "3.7"
    # via
    #   -r requirements/_base.in
    #   asyncio-extras
    #   fastapi
async-timeout==3.0.1
<<<<<<< HEAD
    # via aiohttp
asyncio-extras==1.3.2
    # via -r requirements/_base.in
=======
    # via
    #   aiohttp
    #   aiopg
>>>>>>> ae5b0f27
attrs==20.3.0
    # via aiohttp
billiard==3.6.3.0
    # via celery
celery[redis]==5.0.2
    # via -r requirements/_base.in
certifi==2020.11.8
    # via
    #   httpx
    #   requests
chardet==3.0.4
    # via
    #   aiohttp
    #   httpx
    #   requests
click-didyoumean==0.0.3
    # via celery
click-repl==0.1.6
    # via celery
click==7.1.2
    # via
    #   celery
    #   click-didyoumean
    #   click-repl
    #   uvicorn
contextvars==2.4
    # via sniffio
dataclasses==0.7 ; python_version < "3.7"
    # via
    #   -r requirements/_base.in
    #   pydantic
decorator==4.4.2
    # via networkx
dnspython==2.0.0
    # via email-validator
email-validator==1.1.2
    # via fastapi
fastapi[all]==0.61.2
    # via -r requirements/_base.in
graphene==2.1.8
    # via fastapi
graphql-core==2.3.2
    # via
    #   graphene
    #   graphql-relay
graphql-relay==2.0.1
    # via graphene
h11==0.9.0
    # via
    #   httpcore
    #   uvicorn
httpcore==0.10.2
    # via httpx
httptools==0.1.1
    # via uvicorn
httpx==0.14.3
    # via
    #   -c requirements/../../../requirements/constraints.txt
    #   -r requirements/_base.in
idna-ssl==1.1.0
    # via aiohttp
idna==2.10
    # via
    #   email-validator
    #   idna-ssl
    #   requests
    #   rfc3986
    #   yarl
immutables==0.14
    # via contextvars
importlib-metadata==2.0.0
    # via kombu
itsdangerous==1.1.0
    # via fastapi
jinja2==2.11.2
    # via fastapi
kombu==5.0.2
    # via celery
markupsafe==1.1.1
    # via jinja2
multidict==5.0.0
    # via
    #   aiohttp
    #   yarl
networkx==2.5
    # via -r requirements/_base.in
orjson==3.4.3
    # via
    #   -r requirements/_base.in
    #   fastapi
promise==2.3
    # via
    #   graphql-core
    #   graphql-relay
prompt-toolkit==3.0.8
    # via click-repl
psycopg2-binary==2.8.6
    # via
    #   aiopg
    #   sqlalchemy
pydantic[dotenv]==1.7.2
    # via
    #   -r requirements/_base.in
    #   fastapi
python-dotenv==0.15.0
    # via pydantic
python-multipart==0.0.5
    # via fastapi
pytz==2020.4
    # via celery
pyyaml==5.3.1
    # via
    #   -c requirements/../../../requirements/constraints.txt
    #   fastapi
redis==3.5.3
    # via celery
requests==2.24.0
    # via fastapi
rfc3986[idna2008]==1.4.0
    # via httpx
rx==1.6.1
    # via graphql-core
six==1.15.0
    # via
    #   click-repl
    #   graphene
    #   graphql-core
    #   graphql-relay
    #   python-multipart
    #   tenacity
sniffio==1.2.0
    # via
    #   httpcore
    #   httpx
sqlalchemy[postgresql_psycopg2binary]==1.3.20
    # via
    #   -c requirements/../../../requirements/constraints.txt
    #   aiopg
starlette==0.13.6
    # via fastapi
tenacity==6.2.0
    # via -r requirements/_base.in
typing-extensions==3.7.4.3
    # via
    #   aiodocker
    #   aiohttp
    #   yarl
ujson==3.2.0
    # via fastapi
urllib3==1.25.11
    # via
    #   -c requirements/../../../requirements/constraints.txt
    #   requests
uvicorn==0.11.8
    # via fastapi
uvloop==0.14.0 ; python_version < "3.7"
    # via
    #   -c requirements/../../../requirements/constraints.txt
    #   uvicorn
vine==5.0.0
    # via
    #   amqp
    #   celery
wcwidth==0.2.5
    # via prompt-toolkit
websockets==8.1
    # via uvicorn
yarl==1.6.2
    # via aiohttp
zipp==3.4.0
    # via importlib-metadata<|MERGE_RESOLUTION|>--- conflicted
+++ resolved
@@ -26,15 +26,9 @@
     #   asyncio-extras
     #   fastapi
 async-timeout==3.0.1
-<<<<<<< HEAD
-    # via aiohttp
-asyncio-extras==1.3.2
-    # via -r requirements/_base.in
-=======
     # via
     #   aiohttp
     #   aiopg
->>>>>>> ae5b0f27
 attrs==20.3.0
     # via aiohttp
 billiard==3.6.3.0
