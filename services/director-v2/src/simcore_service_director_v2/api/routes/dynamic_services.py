import logging
from pprint import pformat
from typing import List, Optional
from uuid import UUID

import httpx
from fastapi import APIRouter, Depends, Header
from fastapi.responses import RedirectResponse
from models_library.services import ServiceKeyVersion
from models_library.projects import ProjectID
from models_library.service_settings import SimcoreService
from simcore_service_director_v2.models.schemas.constants import UserID
from models_library.services import ServiceKeyVersion
from starlette import status
from starlette.datastructures import URL

from ...models.domains.dynamic_services import (
    DynamicServiceCreate,
    DynamicServiceOut,
    RetrieveDataIn,
    RetrieveDataOutEnveloped,
)
from ...models.schemas.constants import (
    DYNAMIC_PROXY_SERVICE_PREFIX,
    DYNAMIC_SIDECAR_SERVICE_PREFIX,
    UserID,
)
from ...modules.dynamic_sidecar.config import DynamicSidecarSettings, get_settings
from ...modules.dynamic_sidecar.docker_utils import (
    create_network,
    create_service_and_get_id,
    get_node_id_from_task_for_service,
    get_swarm_network,
    list_dynamic_sidecar_services,
    dynamic_service_is_running,
)
from ...modules.dynamic_sidecar.exceptions import DynamicSidecarNotFoundError
from ...modules.dynamic_sidecar.monitor import DynamicSidecarsMonitor, get_monitor
from ...modules.dynamic_sidecar.service_specs import (
    assemble_service_name,
    merge_settings_before_use,
    dyn_proxy_entrypoint_assembly,
    dynamic_sidecar_assembly,
    extract_service_port_from_compose_start_spec,
)
from ...utils.logging_utils import log_decorator
from ..dependencies.director_v0 import DirectorV0Client, get_director_v0_client
from ..dependencies.dynamic_services import (
    ServicesClient,
    get_service_base_url,
    get_services_client,
)

router = APIRouter()
log = logging.getLogger(__file__)


@router.get(
    "",
    status_code=status.HTTP_200_OK,
    response_model=List[DynamicServiceOut],
    summary=(
        "returns a list of running interactive services filtered by user_id and/or project_id"
        "both legacy (director-v0) and modern (director-v2)"
    ),
)
async def list_running_dynamic_services(
    user_id: Optional[UserID] = None,
    project_id: Optional[ProjectID] = None,
    director_v0_client: DirectorV0Client = Depends(get_director_v0_client),
    dynamic_sidecar_settings: DynamicSidecarSettings = Depends(get_settings),
    monitor: DynamicSidecarsMonitor = Depends(get_monitor),
) -> List[DynamicServiceOut]:
    legacy_running_services: List[
        DynamicServiceOut
    ] = await director_v0_client.get_running_services(user_id, project_id)

    modern_running_services: List[DynamicServiceOut] = [
        # FIXME: this sucks
        await monitor.get_stack_status(
            service["Spec"]["Labels"]["uuid"],
            service["Spec"]["Labels"]["study_id"],
            service["Spec"]["Labels"]["user_id"],
        )
        for service in await list_dynamic_sidecar_services(
            dynamic_sidecar_settings, user_id, project_id
        )
    ]

    return legacy_running_services + modern_running_services


@router.post(
    "",
    summary="create & start the dynamic service",
    status_code=status.HTTP_201_CREATED,
    response_model=DynamicServiceOut,
)
@log_decorator(logger=log)
async def create_dynamic_service(
    service: DynamicServiceCreate,
    x_dynamic_sidecar_request_dns: str = Header(...),
    x_dynamic_sidecar_request_scheme: str = Header(...),
    director_v0_client: DirectorV0Client = Depends(get_director_v0_client),
    dynamic_sidecar_settings: DynamicSidecarSettings = Depends(get_settings),
    monitor: DynamicSidecarsMonitor = Depends(get_monitor),
) -> DynamicServiceOut:
    simcore_service: SimcoreService = await director_v0_client.get_service_labels(
        service=ServiceKeyVersion(key=service.key, version=service.version)
    )
    if not simcore_service.needs_dynamic_sidecar:
        # forward to director-v0
        redirect_url_with_query = director_v0_client.client.base_url.copy_with(
            path="/v0/running_interactive_services",
            params={
                "user_id": f"{service.user_id}",
                "project_id": f"{service.project_id}",
                "service_uuid": f"{service.node_uuid}",
                "service_key": f"{service.key}",
                "service_version": f"{service.version}",
                "service_basepath": f"{service.basepath}",
            },
        )
        log.debug("Redirecting %s", redirect_url_with_query)
        return RedirectResponse(redirect_url_with_query)

    # if service is already running return the status
    if await dynamic_service_is_running(dynamic_sidecar_settings, str(service.uuid)):
        return await monitor.get_stack_status(str(service.uuid))

    # the dynamic-sidecar should merge all the settings, especially:
    # resources and placement derived from all the images in
    # the provided docker-compose spec
    # also other encodes the env vars to target the proper container
    simcore_service.settings = await merge_settings_before_use(
        director_v0_client=director_v0_client,
        service_key=service.key,
        service_tag=service.version,
    )

    # Service naming schema:
    # NOTE: name is max 63 characters
    # dy-sidecar_4dde07ea-73be-4c44-845a-89479d1556cf
    # dy-revproxy_4dde07ea-73be-4c44-845a-89479d1556cf

    # dynamic sidecar structure
    # 0. a network is created: dy-sidecar_4dde07ea-73be-4c44-845a-89479d1556cf
    # 1. a dynamic-sidecar is started: dy-sidecar_4dde07ea-73be-4c44-845a-89479d1556cf
    # a traefik instance: dy-proxy_4dde07ea-73be-4c44-845a-89479d1556cf
    #

    service_name_dynamic_sidecar = assemble_service_name(
<<<<<<< HEAD
        DYNAMIC_SIDECAR_SERVICE_PREFIX, str(service.uuid)
    )
    service_name_proxy = assemble_service_name(
        DYNAMIC_PROXY_SERVICE_PREFIX, str(service.uuid)
=======
        DYNAMIC_SIDECAR_SERVICE_PREFIX, service.node_uuid
    )
    service_name_proxy = assemble_service_name(
        DYNAMIC_PROXY_SERVICE_PREFIX, service.node_uuid
>>>>>>> d4abaefb
    )

    # unique name for the traefik constraints
    io_simcore_zone = f"{DYNAMIC_SIDECAR_SERVICE_PREFIX}_{service.node_uuid}"

    # based on the node_id and project_id
    dynamic_sidecar_network_name = (
        f"{DYNAMIC_SIDECAR_SERVICE_PREFIX}_{service.node_uuid}"
    )
    # these configuration should guarantee 245 address network
    network_config = {
        "Name": dynamic_sidecar_network_name,
        "Driver": "overlay",
        "Labels": {
            "io.simcore.zone": f"{dynamic_sidecar_settings.traefik_simcore_zone}",
            "com.simcore.description": f"interactive for node: {service.node_uuid}",
            "uuid": f"{service.node_uuid}",  # needed for removal when project is closed
        },
        "Attachable": True,
        "Internal": False,
    }
    dynamic_sidecar_network_id = await create_network(network_config)

    # attach the service to the swarm network dedicated to services
    swarm_network = await get_swarm_network(dynamic_sidecar_settings)
    swarm_network_id = swarm_network["Id"]
    swarm_network_name = swarm_network["Name"]

    # start dynamic-sidecar and run the proxy on the same node
    # TODO: DYNAMIC-SIDECAR: ANE refactor to actual model
    dynamic_sidecar_create_service_params = await dynamic_sidecar_assembly(
        dynamic_sidecar_settings=dynamic_sidecar_settings,
        io_simcore_zone=io_simcore_zone,
        dynamic_sidecar_network_name=dynamic_sidecar_network_name,
        dynamic_sidecar_network_id=dynamic_sidecar_network_id,
        swarm_network_id=swarm_network_id,
        dynamic_sidecar_name=service_name_dynamic_sidecar,
        user_id=service.user_id,
        node_uuid=service.node_uuid,
        service_key=service.key,
        service_tag=service.version,
        paths_mapping=simcore_service.paths_mapping,
        compose_spec=simcore_service.compose_spec,
        target_container=simcore_service.container_http_entry,
        project_id=service.project_id,
        settings=simcore_service.settings,
    )
    log.debug(
        "dynamic-sidecar create_service_params %s",
        pformat(dynamic_sidecar_create_service_params),
    )

    dynamic_sidecar_id = await create_service_and_get_id(
        dynamic_sidecar_create_service_params
    )

    dynamic_sidecar_node_id = await get_node_id_from_task_for_service(
        dynamic_sidecar_id, dynamic_sidecar_settings
    )

    dynamic_sidecar_proxy_create_service_params = await dyn_proxy_entrypoint_assembly(
        dynamic_sidecar_settings=dynamic_sidecar_settings,
        node_uuid=service.node_uuid,
        io_simcore_zone=io_simcore_zone,
        dynamic_sidecar_network_name=dynamic_sidecar_network_name,
        dynamic_sidecar_network_id=dynamic_sidecar_network_id,
        service_name=service_name_proxy,
        swarm_network_id=swarm_network_id,
        swarm_network_name=swarm_network_name,
        user_id=service.user_id,
        project_id=service.project_id,
        dynamic_sidecar_node_id=dynamic_sidecar_node_id,
        request_scheme=x_dynamic_sidecar_request_scheme,
        request_dns=x_dynamic_sidecar_request_dns,
    )
    log.debug(
        "dynamic-sidecar-proxy create_service_params %s",
        pformat(dynamic_sidecar_proxy_create_service_params),
    )

    # no need for the id any longer
    await create_service_and_get_id(dynamic_sidecar_proxy_create_service_params)

    # services where successfully started and they can be monitored
    # TODO: DYNAMIC-SIDECAR: ANE refactor to actual model, also passing the models would use less lines..
    await monitor.add_service_to_monitor(
        service_name=service_name_dynamic_sidecar,
        node_uuid=str(service.node_uuid),
        hostname=service_name_dynamic_sidecar,
        port=dynamic_sidecar_settings.web_service_port,
        service_key=service.key,
        service_tag=service.version,
        paths_mapping=simcore_service.paths_mapping,
        compose_spec=simcore_service.compose_spec,
        target_container=simcore_service.container_http_entry,
        dynamic_sidecar_network_name=dynamic_sidecar_network_name,
        simcore_traefik_zone=io_simcore_zone,
        service_port=extract_service_port_from_compose_start_spec(
            dynamic_sidecar_create_service_params
        ),
    )

    # returning data for the proxy service so the service UI metadata can be extracted from here
    return await monitor.get_stack_status(
        service.node_uuid, service.project_id, service.user_id
    )


@router.get(
    "/{node_uuid}",
    summary="assembles the status for the dynamic-sidecar",
    response_model=DynamicServiceOut,
)
async def dynamic_sidecar_status(
    node_uuid: UUID,
    director_v0_client: DirectorV0Client = Depends(get_director_v0_client),
    monitor: DynamicSidecarsMonitor = Depends(get_monitor),
) -> DynamicServiceOut:

    try:
        return await monitor.get_stack_status(node_uuid)
    except DynamicSidecarNotFoundError:
        # legacy service? if it's not then a 404 will anyway be received
        # forward to director-v0
        redirection_url = director_v0_client.client.base_url.copy_with(
            path=f"/v0/running_interactive_services/{node_uuid}",
        )

        return RedirectResponse(redirection_url)


@router.delete(
    "/{node_uuid}",
    status_code=status.HTTP_204_NO_CONTENT,
    response_model=None,
    summary="stops previously spawned dynamic-sidecar",
)
async def stop_dynamic_service(
    node_uuid: UUID,
    save_state: Optional[bool] = True,
    director_v0_client: DirectorV0Client = Depends(get_director_v0_client),
    monitor: DynamicSidecarsMonitor = Depends(get_monitor),
) -> None:

    try:
        await monitor.remove_service_from_monitor(str(node_uuid), save_state)
    except DynamicSidecarNotFoundError:
        # legacy service? if it's not then a 404 will anyway be received
        # forward to director-v0
        redirection_url = director_v0_client.client.base_url.copy_with(
            path=f"/v0/running_interactive_services/{node_uuid}",
            params={"save_state": bool(save_state)},
        )

        return RedirectResponse(redirection_url)


@router.post(
    "/{node_uuid}:retrieve",
    summary="Calls the dynamic service's retrieve endpoint with optional port_keys",
    response_model=RetrieveDataOutEnveloped,
    status_code=status.HTTP_200_OK,
)
@log_decorator(logger=log)
async def service_retrieve_data_on_ports(
    retrieve_settings: RetrieveDataIn,
    service_base_url: URL = Depends(get_service_base_url),
    services_client: ServicesClient = Depends(get_services_client),
):
    # the handling of client/server errors is already encapsulated in the call to request
    resp = await services_client.request(
        "POST",
        f"{service_base_url}/retrieve",
        data=retrieve_settings.json(by_alias=True),
        timeout=httpx.Timeout(
            5.0, read=60 * 60.0
        ),  # this call waits for the service to download data
    )
    # validate and return
    return RetrieveDataOutEnveloped.parse_obj(resp.json())<|MERGE_RESOLUTION|>--- conflicted
+++ resolved
@@ -150,17 +150,10 @@
     #
 
     service_name_dynamic_sidecar = assemble_service_name(
-<<<<<<< HEAD
         DYNAMIC_SIDECAR_SERVICE_PREFIX, str(service.uuid)
     )
     service_name_proxy = assemble_service_name(
         DYNAMIC_PROXY_SERVICE_PREFIX, str(service.uuid)
-=======
-        DYNAMIC_SIDECAR_SERVICE_PREFIX, service.node_uuid
-    )
-    service_name_proxy = assemble_service_name(
-        DYNAMIC_PROXY_SERVICE_PREFIX, service.node_uuid
->>>>>>> d4abaefb
     )
 
     # unique name for the traefik constraints
