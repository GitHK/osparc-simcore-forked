--- conflicted
+++ resolved
@@ -2,21 +2,6 @@
 
 # pylint: disable=no-self-argument
 # pylint: disable=no-self-use
-<<<<<<< HEAD
-import logging
-from enum import Enum, unique
-from pathlib import Path
-from typing import Optional
-
-from models_library.basic_types import BootModeEnum, PortInt
-from models_library.services import SERVICE_NETWORK_RE
-from models_library.settings.base import BaseCustomSettings
-from models_library.settings.celery import CeleryConfig
-from models_library.settings.docker_registry import RegistrySettings
-from models_library.settings.http_clients import ClientRequestSettings
-from models_library.settings.postgres import PostgresSettings
-from pydantic import BaseSettings, Field, PositiveFloat, PositiveInt, constr, validator
-=======
 from pathlib import Path
 from typing import Optional
 
@@ -34,7 +19,6 @@
 from settings_library.docker_registry import RegistrySettings
 from settings_library.logging_utils import MixinLoggingSettings
 from settings_library.postgres import PostgresSettings
->>>>>>> 58ee4cd4
 
 from ..meta import api_vtag
 from ..models.schemas.constants import DYNAMIC_SIDECAR_DOCKER_IMAGE_RE
@@ -53,23 +37,6 @@
 }
 
 
-<<<<<<< HEAD
-@unique
-class ServiceType(Enum):
-    """
-    Used to filter out services spawned by this service in the stack.
-    The version was added to distinguish from the ones spawned by director-v0
-    These values are attached to the dynamic-sidecar and its relative proxy.
-    """
-
-    MAIN: str = f"main-{api_vtag}"
-    DEPENDENCY: str = f"dependency-{api_vtag}"
-
-
-class CommonConfig:
-    case_sensitive = False
-    env_file = ".env"  # SEE https://pydantic-docs.helpmanual.io/usage/settings/#dotenv-env-support
-=======
 class ClientRequestSettings(BaseCustomSettings):
     # NOTE: when updating the defaults please make sure to search for the env vars
     # in all the project, they also need to be updated inside the service-library
@@ -77,7 +44,6 @@
         default=20,
         description="timeout used for outgoing http requests",
     )
->>>>>>> 58ee4cd4
 
     HTTP_CLIENT_REQUEST_AIOHTTP_CONNECT_TIMEOUT: Optional[int] = Field(
         default=None,
@@ -145,103 +111,6 @@
         description="optional, only used for development, mounts the source of the dynamic-sidecar",
     )
 
-<<<<<<< HEAD
-_DYNAMIC_SIDECAR_DOCKER_IMAGE_RE = (
-    r"(^(local|itisfoundation)/)?(dynamic-sidecar):([\w]+)"
-)
-
-
-class DynamicSidecarSettings(BaseCustomSettings):
-    SC_BOOT_MODE: BootModeEnum = Field(
-        BootModeEnum.PRODUCTION,
-        description="Used to compute where or not should start sidecar in development mode",
-    )
-    DYNAMIC_SIDECAR_IMAGE: str = Field(
-        ...,
-        regex=_DYNAMIC_SIDECAR_DOCKER_IMAGE_RE,
-        description="used by the director to start a specific version of the dynamic-sidecar",
-    )
-
-    DYNAMIC_SIDECAR_PORT: PortInt = Field(
-        8000,
-        description="port on which the webserver for the dynamic-sidecar is exposed",
-    )
-    DYNAMIC_SIDECAR_MOUNT_PATH_DEV: Optional[Path] = Field(
-        None,
-        description="optional, only used for development, mounts the source of the dynamic-sidecar",
-    )
-
-    DYNAMIC_SIDECAR_EXPOSE_PORT: bool = Field(
-        False,
-        description="exposes the service on localhost for debuging and testing",
-    )
-
-    SIMCORE_SERVICES_NETWORK_NAME: str = Field(
-        ...,
-        regex=SERVICE_NETWORK_RE,
-        description="network all dynamic services are connected to",
-    )
-    DYNAMIC_SIDECAR_API_REQUEST_TIMEOUT: PositiveInt = Field(
-        15,
-        description=(
-            "the default timeout each request to the dynamic-sidecar API in seconds; as per "
-            "design, all requests should answer quite quickly, in theory a few seconds or less"
-        ),
-    )
-    DYNAMIC_SIDECAR_TIMEOUT_FETCH_DYNAMIC_SIDECAR_NODE_ID: PositiveFloat = Field(
-        60,
-        description=(
-            "When starting the dynamic-sidecar proxy, the NodeID of the dynamic-sidecar container "
-            "is required. If something goes wrong timeout and do not wait forever in a loop. "
-            "This is used to monitor the status of the service via aiodocker and not http requests "
-            "twards the dynamic-sidecar, as is the case with the above timeout field."
-        ),
-    )
-
-    TRAEFIK_SIMCORE_ZONE: str = Field(
-        ...,
-        description="Names the traefik zone for services that must be accessible from platform http entrypoint",
-    )
-
-    DYNAMIC_SIDECAR_TRAEFIK_VERSION: str = Field(
-        "v2.2.1",
-        description="current version of the Treafik image to be pulled and used from dockerhub",
-    )
-
-    SWARM_STACK_NAME: str = Field(
-        ...,
-        description="in case there are several deployments on the same docker swarm, it is attached as a label on all spawned services",
-    )
-
-    REGISTRY: RegistrySettings
-
-
-class DynamicServicesMonitoringSettings(BaseSettings):
-    monitoring_enabled: bool = True
-
-    monitor_interval_seconds: PositiveFloat = Field(
-        5.0, description="interval at which the monitor cycle is repeated"
-    )
-
-    max_status_api_duration: PositiveFloat = Field(
-        1.0,
-        description=(
-            "when requesting the status of a service this is the "
-            "maximum amount of time the request can last"
-        ),
-    )
-
-
-class DynamicServicesSettings(BaseSettings):
-    @classmethod
-    def create_from_env(cls, **override) -> "DynamicServicesSettings":
-        # this calls trigger env parsers
-        return cls(
-            dynamic_sidecar=DynamicSidecarSettings(REGISTRY=RegistrySettings()),
-            monitoring=DynamicServicesMonitoringSettings(),
-            **override,
-        )
-=======
     DYNAMIC_SIDECAR_EXPOSE_PORT: bool = Field(
         False,
         description="exposes the service on localhost for debuging and testing",
@@ -292,28 +161,10 @@
 
     REGISTRY: RegistrySettings
 
->>>>>>> 58ee4cd4
 
 class DynamicServicesSchedulerSettings(BaseCustomSettings):
     DIRECTOR_V2_DYNAMIC_SCHEDULER_ENABLED: bool = True
 
-<<<<<<< HEAD
-    # dynamic sidecar
-    dynamic_sidecar: DynamicSidecarSettings
-
-    # dynamic services monitoring
-    monitoring: DynamicServicesMonitoringSettings
-
-    class Config(CommonConfig):
-        env_prefix = "DIRECTOR_V2_DYNAMIC_SERVICES_"
-
-
-class PGSettings(PostgresSettings):
-    enabled: bool = Field(True, description="Enables/Disables connection with service")
-
-    class Config(CommonConfig, PostgresSettings.Config):
-        env_prefix = "POSTGRES_"
-=======
     DIRECTOR_V2_DYNAMIC_SCHEDULER_INTERVAL_SECONDS: PositiveFloat = Field(
         5.0, description="interval at which the scheduler cycle is repeated"
     )
@@ -341,7 +192,6 @@
     # dynamic services scheduler
     DYNAMIC_SCHEDULER: DynamicServicesSchedulerSettings
 
->>>>>>> 58ee4cd4
 
 class PGSettings(PostgresSettings):
     DIRECTOR_V2_POSTGRES_ENABLED: bool = Field(
@@ -359,21 +209,6 @@
 class DaskSchedulerSettings(BaseCustomSettings):
     DIRECTOR_V2_DASK_SCHEDULER_ENABLED: bool = True
 
-<<<<<<< HEAD
-class AppSettings(BaseSettings):
-    @classmethod
-    def create_from_env(cls, **settings_kwargs) -> "AppSettings":
-        return cls(
-            postgres=PGSettings(),
-            director_v0=DirectorV0Settings(),
-            celery=CelerySettings.create_from_env(),
-            dynamic_services=DynamicServicesSettings.create_from_env(),
-            client_request=ClientRequestSettings(),
-            scheduler=CelerySchedulerSettings(),
-            **settings_kwargs,
-        )
-=======
->>>>>>> 58ee4cd4
 
 class AppSettings(BaseCustomSettings, MixinLoggingSettings):
     # DOCKER
@@ -392,19 +227,12 @@
     DIRECTOR_V0: DirectorV0Settings
 
     # Dynamic Services submodule
-<<<<<<< HEAD
-    dynamic_services: DynamicServicesSettings
-=======
     DYNAMIC_SERVICES: DynamicServicesSettings
->>>>>>> 58ee4cd4
 
     # POSTGRES
     POSTGRES: PGSettings
 
     # STORAGE
-<<<<<<< HEAD
-    storage_endpoint: str = Field("storage:8080", env="STORAGE_ENDPOINT")
-=======
     STORAGE_ENDPOINT: str = Field("storage:8080", env="STORAGE_ENDPOINT")
 
     # for passing self-signed certificate to spawned services
@@ -436,7 +264,6 @@
 
     # traefik
     TRAEFIK_SIMCORE_ZONE: str = Field("internal_simcore_stack")
->>>>>>> 58ee4cd4
 
     # monitoring
     MONITORING_ENABLED: bool = False
