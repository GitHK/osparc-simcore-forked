import logging
from typing import Optional

from fastapi import FastAPI
from fastapi.exceptions import RequestValidationError
from starlette import status
from starlette.exceptions import HTTPException

from ..api.entrypoints import api_router
from ..api.errors.http_error import (
    http_error_handler,
    make_http_error_handler_for_exception,
)
from ..api.errors.validation_error import http422_error_handler
from ..meta import api_version, api_vtag, project_name, summary
from ..modules import (
    celery,
    db,
    director_v0,
    docker_registry,
    dynamic_services,
    dynamic_sidecar,
    remote_debug,
    scheduler,
)
from ..utils.logging_utils import config_all_loggers
from .events import on_shutdown, on_startup
from .settings import AppSettings, BootModeEnum

logger = logging.getLogger(__name__)


def init_app(settings: Optional[AppSettings] = None) -> FastAPI:
    if settings is None:
        settings = AppSettings.create_from_env()

    logging.basicConfig(level=settings.loglevel)
    logging.root.setLevel(settings.loglevel)
    logger.debug(settings.json(indent=2))

    app = FastAPI(
        debug=settings.debug,
        title=project_name,
        description=summary,
        version=api_version,
        openapi_url=f"/api/{api_vtag}/openapi.json",
        docs_url="/dev/doc",
        redoc_url=None,  # default disabled
    )

    app.state.settings = settings

    if settings.boot_mode == BootModeEnum.DEBUG:
        remote_debug.setup(app)

    if settings.director_v0.enabled:
        director_v0.setup(app, settings.director_v0)

    if settings.dynamic_services.enabled:
        dynamic_services.setup(app, settings.dynamic_services)

    if settings.postgres.enabled:
        db.setup(app, settings.postgres)

    if settings.celery.enabled:
        celery.setup(app, settings.celery)

    if settings.registry.enabled:
        docker_registry.setup(app, settings.registry)

<<<<<<< HEAD
    dynamic_sidecar.setup(app)
=======
    if settings.scheduler.enabled:
        scheduler.setup(app)
>>>>>>> 5e506375

    # setup app --
    app.add_event_handler("startup", on_startup)
    app.add_event_handler("shutdown", on_shutdown)
    app.add_exception_handler(HTTPException, http_error_handler)
    app.add_exception_handler(RequestValidationError, http422_error_handler)
    # SEE https://docs.python.org/3/library/exceptions.html#exception-hierarchy
    app.add_exception_handler(
        NotImplementedError,
        make_http_error_handler_for_exception(
            status.HTTP_501_NOT_IMPLEMENTED, NotImplementedError
        ),
    )
    app.add_exception_handler(
        Exception,
        make_http_error_handler_for_exception(
            status.HTTP_500_INTERNAL_SERVER_ERROR, Exception
        ),
    )

    app.include_router(api_router)

    config_all_loggers()

    return app<|MERGE_RESOLUTION|>--- conflicted
+++ resolved
@@ -68,12 +68,10 @@
     if settings.registry.enabled:
         docker_registry.setup(app, settings.registry)
 
-<<<<<<< HEAD
     dynamic_sidecar.setup(app)
-=======
+
     if settings.scheduler.enabled:
         scheduler.setup(app)
->>>>>>> 5e506375
 
     # setup app --
     app.add_event_handler("startup", on_startup)
