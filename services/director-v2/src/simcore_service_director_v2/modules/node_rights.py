--- conflicted
+++ resolved
@@ -113,13 +113,8 @@
             raise ConfigurationError(
                 "RedisLockManager client is not available. Please check the configuration."
             )
-<<<<<<< HEAD
-        manager: NodeRightsManager = app.state.node_rights_manager
-        return manager
-=======
         node_rights_manager: NodeRightsManager = app.state.node_rights_manager
         return node_rights_manager
->>>>>>> 7a2ba22e
 
     @classmethod
     def _get_key(cls, docker_node_id: DockerNodeId, resource_name: ResourceName) -> str:
@@ -143,11 +138,7 @@
         """
 
         node_slots_key = self._get_key(docker_node_id, resource_name)
-<<<<<<< HEAD
         slots: bytes | None = await self._redis.get(node_slots_key)
-=======
-        slots: bytes | None = await self.redis_client_sdk.redis.get(node_slots_key)
->>>>>>> 7a2ba22e
         if slots is not None:
             return int(slots)
 
