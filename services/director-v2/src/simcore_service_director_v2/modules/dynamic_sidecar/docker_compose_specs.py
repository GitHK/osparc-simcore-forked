--- conflicted
+++ resolved
@@ -4,10 +4,10 @@
 
 import yaml
 from fastapi.applications import FastAPI
-from models_library.service_settings_labels import ComposeSpecLabel
+from models_library.service_settings_labels import ComposeSpecLabel, PathMappingsLabel
 
 from ...core.settings import DynamicSidecarSettings
-from .docker_service_specs_settings import MATCH_SERVICE_VERSION, MATCH_SIMCORE_REGISTRY
+from .docker_service_specs import MATCH_SERVICE_VERSION, MATCH_SIMCORE_REGISTRY
 
 CONTAINER_NAME = "container"
 BASE_SERVICE_SPEC: Dict[str, Any] = {
@@ -34,35 +34,12 @@
         }
     }
 
-    # Inject Traefik rules on target container
+    # attach overlay network to container
     target_container_spec = service_spec["services"][target_container]
-
-    # attach overlay network to container
     container_networks = target_container_spec.get("networks", [])
     container_networks.append(dynamic_sidecar_network_name)
     target_container_spec["networks"] = container_networks
 
-<<<<<<< HEAD
-    # expose spawned container to the internet
-    labels = target_container_spec.get("labels", [])
-    labels.extend(
-        [
-            f"io.simcore.zone={simcore_traefik_zone}",
-            "traefik.enable=true",
-            f"traefik.http.services.{target_container}.loadbalancer.server.port={service_port}",
-            f"traefik.http.services.{target_container}.loadbalancer.healthcheck.path=/",
-            f"traefik.http.services.{target_container}.loadbalancer.healthcheck.interval=5s",
-            f"traefik.http.services.{target_container}.loadbalancer.healthcheck.timeout=3s",
-            f"traefik.http.routers.{target_container}.entrypoints=http",
-            f"traefik.http.routers.{target_container}.rule=PathPrefix(`/`)",
-        ]
-    )
-
-    # put back updated labels
-    target_container_spec["labels"] = labels
-
-=======
->>>>>>> 50b5eb2a
 
 def _inject_paths_mappings(
     service_spec: Dict[str, Any], path_mappings: PathMappingsLabel
@@ -108,10 +85,7 @@
     app: FastAPI,
     service_key: str,
     service_tag: str,
-<<<<<<< HEAD
     paths_mapping: PathMappingsLabel,
-=======
->>>>>>> 50b5eb2a
     compose_spec: ComposeSpecLabel,
     container_http_entry: Optional[str],
     dynamic_sidecar_network_name: str,
