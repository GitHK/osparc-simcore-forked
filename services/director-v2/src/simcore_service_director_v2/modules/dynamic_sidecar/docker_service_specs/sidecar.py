import logging
from typing import Dict

from models_library.aiodocker_api import AioDockerServiceSpec
from models_library.service_settings_labels import SimcoreServiceSettingsLabel
from pydantic import parse_obj_as
from servicelib.json_serialization import json_dumps

from ....core.settings import AppSettings, DynamicSidecarSettings
from ....models.schemas.constants import DYNAMIC_SIDECAR_SCHEDULER_DATA_LABEL
from ....models.schemas.dynamic_services import SchedulerData, ServiceType
from .._namepsace import get_compose_namespace
from ..volumes_resolver import DynamicSidecarVolumesPathsResolver
from .settings import update_service_params_from_settings

log = logging.getLogger(__name__)


def extract_service_port_from_compose_start_spec(
    create_service_params: AioDockerServiceSpec,
) -> int:
    assert create_service_params.Labels  # nosec
    return parse_obj_as(int, create_service_params.Labels["service_port"])


def _get_environment_variables(
    compose_namespace: str, scheduler_data: SchedulerData, app_settings: AppSettings
) -> Dict[str, str]:
    registry_settings = app_settings.DIRECTOR_V2_DOCKER_REGISTRY
    rabbit_settings = app_settings.DIRECTOR_V2_RABBITMQ
    r_clone_settings = (
        app_settings.DYNAMIC_SERVICES.DYNAMIC_SIDECAR.DYNAMIC_SIDECAR_R_CLONE_SETTINGS
    )

    state_exclude = []
    if scheduler_data.paths_mapping.state_exclude is not None:
        state_exclude = scheduler_data.paths_mapping.state_exclude

    return {
        "LOG_LEVEL": app_settings.DYNAMIC_SERVICES.DYNAMIC_SIDECAR.DYNAMIC_SIDECAR_LOG_LEVEL,
        "SIMCORE_HOST_NAME": scheduler_data.service_name,
        "DYNAMIC_SIDECAR_COMPOSE_NAMESPACE": compose_namespace,
        "DY_SIDECAR_PATH_INPUTS": f"{scheduler_data.paths_mapping.inputs_path}",
        "DY_SIDECAR_PATH_OUTPUTS": f"{scheduler_data.paths_mapping.outputs_path}",
        "DY_SIDECAR_STATE_PATHS": json_dumps(
            [f"{x}" for x in scheduler_data.paths_mapping.state_paths]
        ),
        "DY_SIDECAR_STATE_EXCLUDE": json_dumps([f"{x}" for x in state_exclude]),
        "DY_SIDECAR_USER_ID": f"{scheduler_data.user_id}",
        "DY_SIDECAR_PROJECT_ID": f"{scheduler_data.project_id}",
        "DY_SIDECAR_NODE_ID": f"{scheduler_data.node_uuid}",
        "POSTGRES_HOST": f"{app_settings.POSTGRES.POSTGRES_HOST}",
        "POSTGRES_ENDPOINT": f"{app_settings.POSTGRES.POSTGRES_HOST}:{app_settings.POSTGRES.POSTGRES_PORT}",
        "POSTGRES_PASSWORD": f"{app_settings.POSTGRES.POSTGRES_PASSWORD.get_secret_value()}",
        "POSTGRES_PORT": f"{app_settings.POSTGRES.POSTGRES_PORT}",
        "POSTGRES_USER": f"{app_settings.POSTGRES.POSTGRES_USER}",
        "POSTGRES_DB": f"{app_settings.POSTGRES.POSTGRES_DB}",
        "STORAGE_ENDPOINT": app_settings.DIRECTOR_V2_STORAGE.storage_endpoint,
        "REGISTRY_AUTH": f"{registry_settings.REGISTRY_AUTH}",
        "REGISTRY_PATH": f"{registry_settings.REGISTRY_PATH}",
        "REGISTRY_URL": f"{registry_settings.REGISTRY_URL}",
        "REGISTRY_USER": f"{registry_settings.REGISTRY_USER}",
        "REGISTRY_PW": f"{registry_settings.REGISTRY_PW.get_secret_value()}",
        "REGISTRY_SSL": f"{registry_settings.REGISTRY_SSL}",
        "RABBIT_HOST": f"{rabbit_settings.RABBIT_HOST}",
        "RABBIT_PORT": f"{rabbit_settings.RABBIT_PORT}",
        "RABBIT_USER": f"{rabbit_settings.RABBIT_USER}",
        "RABBIT_PASSWORD": f"{rabbit_settings.RABBIT_PASSWORD.get_secret_value()}",
        "RABBIT_CHANNELS": json_dumps(rabbit_settings.RABBIT_CHANNELS),
        "S3_ENDPOINT": r_clone_settings.R_CLONE_S3.S3_ENDPOINT,
        "S3_ACCESS_KEY": r_clone_settings.R_CLONE_S3.S3_ACCESS_KEY,
        "S3_SECRET_KEY": r_clone_settings.R_CLONE_S3.S3_SECRET_KEY,
        "S3_BUCKET_NAME": r_clone_settings.R_CLONE_S3.S3_BUCKET_NAME,
        "S3_SECURE": f"{r_clone_settings.R_CLONE_S3.S3_SECURE}",
        "R_CLONE_PROVIDER": r_clone_settings.R_CLONE_PROVIDER,
<<<<<<< HEAD
        "R_CLONE_VERSION": r_clone_settings.R_CLONE_VERSION,
        "R_CLONE_MEMORY_RESERVATION": r_clone_settings.R_CLONE_MEMORY_RESERVATION,
        "R_CLONE_MEMORY_LIMIT": r_clone_settings.R_CLONE_MEMORY_LIMIT,
        "R_CLONE_MAX_CPU_USAGE": f"{r_clone_settings.R_CLONE_MAX_CPU_USAGE}",
        "R_CLONE_UPLOAD_TIMEOUT_S": f"{r_clone_settings.R_CLONE_UPLOAD_TIMEOUT_S}"
=======
        "R_CLONE_ENABLED": f"{r_clone_settings.R_CLONE_ENABLED}",
>>>>>>> 2ca8edf0
    }


def get_dynamic_sidecar_spec(
    scheduler_data: SchedulerData,
    dynamic_sidecar_settings: DynamicSidecarSettings,
    dynamic_sidecar_network_id: str,
    swarm_network_id: str,
    settings: SimcoreServiceSettingsLabel,
    app_settings: AppSettings,
) -> AioDockerServiceSpec:
    """
    The dynamic-sidecar is responsible for managing the lifecycle
    of the dynamic service. The director-v2 directly coordinates with
    the dynamic-sidecar for this purpose.
    """
    compose_namespace = get_compose_namespace(scheduler_data.node_uuid)

    mounts = [
        # docker socket needed to use the docker api
        {
            "Source": "/var/run/docker.sock",
            "Target": "/var/run/docker.sock",
            "Type": "bind",
        }
    ]

    # Docker does not allow mounting of subfolders from volumes as the following:
    #   `volume_name/inputs:/target_folder/inputs`
    #   `volume_name/outputs:/target_folder/inputs`
    #   `volume_name/path/to/state/01:/target_folder/path_to_state_01`
    #
    # Two separate volumes are required to achieve the following on the spawned
    # dynamic-sidecar containers:
    #   `volume_name_path_to_inputs:/target_folder/path/to/inputs`
    #   `volume_name_path_to_outputs:/target_folder/path/to/outputs`
    #   `volume_name_path_to_state_01:/target_folder/path/to/state/01`
    for path_to_mount in [
        scheduler_data.paths_mapping.inputs_path,
        scheduler_data.paths_mapping.outputs_path,
    ]:
        mounts.append(
            DynamicSidecarVolumesPathsResolver.mount_entry(
                swarm_stack_name=dynamic_sidecar_settings.SWARM_STACK_NAME,
                compose_namespace=compose_namespace,
                path=path_to_mount,
                node_uuid=scheduler_data.node_uuid,
            )
        )
    # state paths now get mounted via different driver and are synced to s3 automatically
    for path_to_mount in scheduler_data.paths_mapping.state_paths:
        # for now only enable this with dev features enabled
        if app_settings.DIRECTOR_V2_DEV_FEATURES_ENABLED:
            mounts.append(
                DynamicSidecarVolumesPathsResolver.mount_r_clone(
                    swarm_stack_name=dynamic_sidecar_settings.SWARM_STACK_NAME,
                    compose_namespace=compose_namespace,
                    path=path_to_mount,
                    project_id=scheduler_data.project_id,
                    node_uuid=scheduler_data.node_uuid,
                    r_clone_settings=dynamic_sidecar_settings.DYNAMIC_SIDECAR_R_CLONE_SETTINGS,
                )
            )
        else:
            mounts.append(
                DynamicSidecarVolumesPathsResolver.mount_entry(
                    swarm_stack_name=dynamic_sidecar_settings.SWARM_STACK_NAME,
                    compose_namespace=compose_namespace,
                    path=path_to_mount,
                    node_uuid=scheduler_data.node_uuid,
                )
            )

    endpoint_spec = {}

    if dynamic_sidecar_settings.DYNAMIC_SIDECAR_MOUNT_PATH_DEV is not None:
        dynamic_sidecar_path = dynamic_sidecar_settings.DYNAMIC_SIDECAR_MOUNT_PATH_DEV
        if dynamic_sidecar_path is None:
            log.warning(
                (
                    "Could not mount the sources for the dynamic-sidecar, please "
                    "provide env var named DEV_SIMCORE_DYNAMIC_SIDECAR_PATH"
                )
            )
        else:
            mounts.append(
                {
                    "Source": str(dynamic_sidecar_path),
                    "Target": "/devel/services/dynamic-sidecar",
                    "Type": "bind",
                }
            )
            packages_path = (
                dynamic_sidecar_settings.DYNAMIC_SIDECAR_MOUNT_PATH_DEV
                / ".."
                / ".."
                / "packages"
            )
            mounts.append(
                {
                    "Source": str(packages_path),
                    "Target": "/devel/packages",
                    "Type": "bind",
                }
            )
    # expose this service on an empty port
    if dynamic_sidecar_settings.DYNAMIC_SIDECAR_EXPOSE_PORT:
        endpoint_spec["Ports"] = [
            {
                "Protocol": "tcp",
                "TargetPort": dynamic_sidecar_settings.DYNAMIC_SIDECAR_PORT,
            }
        ]

    create_service_params = {
        "endpoint_spec": endpoint_spec,
        "labels": {
            # TODO: let's use a pydantic model with descriptions
            "io.simcore.zone": scheduler_data.simcore_traefik_zone,
            "traefik.docker.network": scheduler_data.dynamic_sidecar_network_name,  # also used for scheduling
            "traefik.enable": "true",
            f"traefik.http.routers.{scheduler_data.service_name}.entrypoints": "http",
            f"traefik.http.routers.{scheduler_data.service_name}.priority": "10",
            f"traefik.http.routers.{scheduler_data.service_name}.rule": "PathPrefix(`/`)",
            f"traefik.http.services.{scheduler_data.service_name}.loadbalancer.server.port": f"{dynamic_sidecar_settings.DYNAMIC_SIDECAR_PORT}",
            "type": ServiceType.MAIN.value,  # required to be listed as an interactive service and be properly cleaned up
            "user_id": f"{scheduler_data.user_id}",
            "port": f"{dynamic_sidecar_settings.DYNAMIC_SIDECAR_PORT}",
            "study_id": f"{scheduler_data.project_id}",
            # the following are used for scheduling
            "uuid": f"{scheduler_data.node_uuid}",  # also needed for removal when project is closed
            "swarm_stack_name": dynamic_sidecar_settings.SWARM_STACK_NAME,  # required for listing services with uuid
            DYNAMIC_SIDECAR_SCHEDULER_DATA_LABEL: scheduler_data.as_label_data(),
            "service_image": dynamic_sidecar_settings.DYNAMIC_SIDECAR_IMAGE,
        },
        "name": scheduler_data.service_name,
        "networks": [
            {"Target": swarm_network_id},
            {"Target": dynamic_sidecar_network_id},
        ],
        "task_template": {
            "ContainerSpec": {
                "Env": _get_environment_variables(
                    compose_namespace, scheduler_data, app_settings
                ),
                "Hosts": [],
                "Image": dynamic_sidecar_settings.DYNAMIC_SIDECAR_IMAGE,
                "Init": True,
                "Labels": {},
                "Mounts": mounts,
            },
            "Placement": {
                "Constraints": app_settings.DIRECTOR_V2_SERVICES_CUSTOM_CONSTRAINTS
            },
            "RestartPolicy": {
                "Condition": "on-failure",
                "Delay": 5000000,
                "MaxAttempts": 2,
            },
            # this will get overwritten
            "Resources": {
                "Limits": {"NanoCPUs": 0, "MemoryBytes": 0},
                "Reservation": {"NanoCPUs": 0, "MemoryBytes": 0},
            },
        },
    }

    update_service_params_from_settings(
        labels_service_settings=settings,
        create_service_params=create_service_params,
    )

    return AioDockerServiceSpec.parse_obj(create_service_params)<|MERGE_RESOLUTION|>--- conflicted
+++ resolved
@@ -73,15 +73,12 @@
         "S3_BUCKET_NAME": r_clone_settings.R_CLONE_S3.S3_BUCKET_NAME,
         "S3_SECURE": f"{r_clone_settings.R_CLONE_S3.S3_SECURE}",
         "R_CLONE_PROVIDER": r_clone_settings.R_CLONE_PROVIDER,
-<<<<<<< HEAD
+        "R_CLONE_ENABLED": f"{r_clone_settings.R_CLONE_ENABLED}",        
         "R_CLONE_VERSION": r_clone_settings.R_CLONE_VERSION,
         "R_CLONE_MEMORY_RESERVATION": r_clone_settings.R_CLONE_MEMORY_RESERVATION,
         "R_CLONE_MEMORY_LIMIT": r_clone_settings.R_CLONE_MEMORY_LIMIT,
         "R_CLONE_MAX_CPU_USAGE": f"{r_clone_settings.R_CLONE_MAX_CPU_USAGE}",
         "R_CLONE_UPLOAD_TIMEOUT_S": f"{r_clone_settings.R_CLONE_UPLOAD_TIMEOUT_S}"
-=======
-        "R_CLONE_ENABLED": f"{r_clone_settings.R_CLONE_ENABLED}",
->>>>>>> 2ca8edf0
     }
 
 
