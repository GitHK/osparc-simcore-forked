import logging
from typing import Any, Dict

from models_library.service_settings_labels import SimcoreServiceSettingsLabel
from servicelib.json_serialization import json_dumps

from ....core.settings import AppSettings, DynamicSidecarSettings
from ....models.schemas.constants import DYNAMIC_SIDECAR_SERVICE_PREFIX
from ....models.schemas.dynamic_services import SchedulerData, ServiceType
from ..volumes_resolver import DynamicSidecarVolumesPathsResolver
from .settings import inject_settings_to_create_service_params

log = logging.getLogger(__name__)


def extract_service_port_from_compose_start_spec(
    create_service_params: Dict[str, Any]
) -> int:
    return create_service_params["labels"]["service_port"]


def _get_environment_variables(
    compose_namespace: str, scheduler_data: SchedulerData, app_settings: AppSettings
) -> Dict[str, str]:
    registry_settings = app_settings.DIRECTOR_V2_DOCKER_REGISTRY
    rabbit_settings = app_settings.DIRECTOR_V2_RABBITMQ

    state_exclude = []
    if scheduler_data.paths_mapping.state_exclude is not None:
        state_exclude = scheduler_data.paths_mapping.state_exclude

    return {
        "SIMCORE_HOST_NAME": scheduler_data.service_name,
        "DYNAMIC_SIDECAR_COMPOSE_NAMESPACE": compose_namespace,
        "DY_SIDECAR_PATH_INPUTS": f"{scheduler_data.paths_mapping.inputs_path}",
        "DY_SIDECAR_PATH_OUTPUTS": f"{scheduler_data.paths_mapping.outputs_path}",
        "DY_SIDECAR_STATE_PATHS": json_dumps(
            [f"{x}" for x in scheduler_data.paths_mapping.state_paths]
        ),
<<<<<<< HEAD
        "DY_SIDECAR_STATE_EXCLUDE": json_dumps(
            [f"{x}" for x in scheduler_data.paths_mapping.state_exclude]
        ),
=======
        "DY_SIDECAR_STATE_EXCLUDE": json_dumps([f"{x}" for x in state_exclude]),
>>>>>>> 75d0c064
        "DY_SIDECAR_USER_ID": f"{scheduler_data.user_id}",
        "DY_SIDECAR_PROJECT_ID": f"{scheduler_data.project_id}",
        "DY_SIDECAR_NODE_ID": f"{scheduler_data.node_uuid}",
        "POSTGRES_HOST": f"{app_settings.POSTGRES.POSTGRES_HOST}",
        "POSTGRES_ENDPOINT": f"{app_settings.POSTGRES.POSTGRES_HOST}:{app_settings.POSTGRES.POSTGRES_PORT}",
        "POSTGRES_PASSWORD": f"{app_settings.POSTGRES.POSTGRES_PASSWORD.get_secret_value()}",
        "POSTGRES_PORT": f"{app_settings.POSTGRES.POSTGRES_PORT}",
        "POSTGRES_USER": f"{app_settings.POSTGRES.POSTGRES_USER}",
        "POSTGRES_DB": f"{app_settings.POSTGRES.POSTGRES_DB}",
        "STORAGE_ENDPOINT": app_settings.STORAGE_ENDPOINT,
        "REGISTRY_AUTH": f"{registry_settings.REGISTRY_AUTH}",
        "REGISTRY_PATH": f"{registry_settings.REGISTRY_PATH}",
        "REGISTRY_URL": f"{registry_settings.REGISTRY_URL}",
        "REGISTRY_USER": f"{registry_settings.REGISTRY_USER}",
        "REGISTRY_PW": f"{registry_settings.REGISTRY_PW.get_secret_value()}",
        "REGISTRY_SSL": f"{registry_settings.REGISTRY_SSL}",
        "RABBIT_HOST": f"{rabbit_settings.RABBIT_HOST}",
        "RABBIT_PORT": f"{rabbit_settings.RABBIT_PORT}",
        "RABBIT_USER": f"{rabbit_settings.RABBIT_USER}",
        "RABBIT_PASSWORD": f"{rabbit_settings.RABBIT_PASSWORD.get_secret_value()}",
        "RABBIT_CHANNELS": json_dumps(rabbit_settings.RABBIT_CHANNELS),
    }


def get_dynamic_sidecar_spec(
    scheduler_data: SchedulerData,
    dynamic_sidecar_settings: DynamicSidecarSettings,
    dynamic_sidecar_network_id: str,
    swarm_network_id: str,
    settings: SimcoreServiceSettingsLabel,
    app_settings: AppSettings,
) -> Dict[str, Any]:
    """
    The dynamic-sidecar is responsible for managing the lifecycle
    of the dynamic service. The director-v2 directly coordinates with
    the dynamic-sidecar for this purpose.
    """
    # To avoid collisions for started docker resources a unique identifier is computed:
    # - avoids container level collisions on same node
    # - avoids volume level collisions on same node
    compose_namespace = f"{DYNAMIC_SIDECAR_SERVICE_PREFIX}_{scheduler_data.node_uuid}"

    mounts = [
        # docker socket needed to use the docker api
        {
            "Source": "/var/run/docker.sock",
            "Target": "/var/run/docker.sock",
            "Type": "bind",
        }
    ]

    # Docker does not allow mounting of subfolders from volumes as the following:
    #   `volume_name/inputs:/target_folder/inputs`
    #   `volume_name/outputs:/target_folder/inputs`
    #   `volume_name/path/to/state/01:/target_folder/path_to_state_01`
    #
    # Two separate volumes are required to achieve the following on the spawned
    # dynamic-sidecar containers:
    #   `volume_name_path_to_inputs:/target_folder/path/to/inputs`
    #   `volume_name_path_to_outputs:/target_folder/path/to/outputs`
    #   `volume_name_path_to_state_01:/target_folder/path/to/state/01`
    for path_to_mount in [
        scheduler_data.paths_mapping.inputs_path,
        scheduler_data.paths_mapping.outputs_path,
    ] + scheduler_data.paths_mapping.state_paths:
        mounts.append(
            DynamicSidecarVolumesPathsResolver.mount_entry(
                compose_namespace=compose_namespace,
                path=path_to_mount,
                node_uuid=f"{scheduler_data.node_uuid}",
            )
        )

    endpint_spec = {}

    if dynamic_sidecar_settings.DYNAMIC_SIDECAR_MOUNT_PATH_DEV is not None:
        dynamic_sidecar_path = dynamic_sidecar_settings.DYNAMIC_SIDECAR_MOUNT_PATH_DEV
        if dynamic_sidecar_path is None:
            log.warning(
                (
                    "Could not mount the sources for the dynamic-sidecar, please "
                    "provide env var named DEV_SIMCORE_DYNAMIC_SIDECAR_PATH"
                )
            )
        else:
            mounts.append(
                {
                    "Source": str(dynamic_sidecar_path),
                    "Target": "/devel/services/dynamic-sidecar",
                    "Type": "bind",
                }
            )
            packages_path = (
                dynamic_sidecar_settings.DYNAMIC_SIDECAR_MOUNT_PATH_DEV
                / ".."
                / ".."
                / "packages"
            )
            mounts.append(
                {
                    "Source": str(packages_path),
                    "Target": "/devel/packages",
                    "Type": "bind",
                }
            )
    # expose this service on an empty port
    if dynamic_sidecar_settings.DYNAMIC_SIDECAR_EXPOSE_PORT:
        endpint_spec["Ports"] = [
            {
                "Protocol": "tcp",
                "TargetPort": dynamic_sidecar_settings.DYNAMIC_SIDECAR_PORT,
            }
        ]

    create_service_params = {
        "endpoint_spec": endpint_spec,
        "labels": {
            # TODO: let's use a pydantic model with descriptions
            "io.simcore.zone": scheduler_data.simcore_traefik_zone,
            "port": f"{dynamic_sidecar_settings.DYNAMIC_SIDECAR_PORT}",
            "study_id": f"{scheduler_data.project_id}",
            "traefik.docker.network": scheduler_data.dynamic_sidecar_network_name,  # also used for scheduling
            "traefik.enable": "true",
            f"traefik.http.routers.{scheduler_data.service_name}.entrypoints": "http",
            f"traefik.http.routers.{scheduler_data.service_name}.priority": "10",
            f"traefik.http.routers.{scheduler_data.service_name}.rule": "PathPrefix(`/`)",
            f"traefik.http.services.{scheduler_data.service_name}.loadbalancer.server.port": f"{dynamic_sidecar_settings.DYNAMIC_SIDECAR_PORT}",
            "type": ServiceType.MAIN.value,  # required to be listed as an interactive service and be properly cleaned up
            "user_id": f"{scheduler_data.user_id}",
            # the following are used for scheduling
            "uuid": f"{scheduler_data.node_uuid}",  # also needed for removal when project is closed
            "swarm_stack_name": dynamic_sidecar_settings.SWARM_STACK_NAME,
            "service_key": scheduler_data.key,
            "service_tag": scheduler_data.version,
            "paths_mapping": scheduler_data.paths_mapping.json(),
            "compose_spec": json_dumps(scheduler_data.compose_spec),
            "container_http_entry": scheduler_data.container_http_entry,
            "restart_policy": scheduler_data.restart_policy,
        },
        "name": scheduler_data.service_name,
        "networks": [swarm_network_id, dynamic_sidecar_network_id],
        "task_template": {
            "ContainerSpec": {
                "Env": _get_environment_variables(
                    compose_namespace, scheduler_data, app_settings
                ),
                "Hosts": [],
                "Image": dynamic_sidecar_settings.DYNAMIC_SIDECAR_IMAGE,
                "Init": True,
                "Labels": {},
                "Mounts": mounts,
            },
            "Placement": {"Constraints": []},
            "RestartPolicy": {
                "Condition": "on-failure",
                "Delay": 5000000,
                "MaxAttempts": 2,
            },
            # this will get overwritten
            "Resources": {
                "Limits": {"NanoCPUs": 2 * pow(10, 9), "MemoryBytes": 1 * pow(1024, 3)},
                "Reservations": {
                    "NanoCPUs": 1 * pow(10, 8),
                    "MemoryBytes": 500 * pow(1024, 2),
                },
            },
        },
    }

    inject_settings_to_create_service_params(
        labels_service_settings=settings,
        create_service_params=create_service_params,
    )

    return create_service_params<|MERGE_RESOLUTION|>--- conflicted
+++ resolved
@@ -37,13 +37,7 @@
         "DY_SIDECAR_STATE_PATHS": json_dumps(
             [f"{x}" for x in scheduler_data.paths_mapping.state_paths]
         ),
-<<<<<<< HEAD
-        "DY_SIDECAR_STATE_EXCLUDE": json_dumps(
-            [f"{x}" for x in scheduler_data.paths_mapping.state_exclude]
-        ),
-=======
         "DY_SIDECAR_STATE_EXCLUDE": json_dumps([f"{x}" for x in state_exclude]),
->>>>>>> 75d0c064
         "DY_SIDECAR_USER_ID": f"{scheduler_data.user_id}",
         "DY_SIDECAR_PROJECT_ID": f"{scheduler_data.project_id}",
         "DY_SIDECAR_NODE_ID": f"{scheduler_data.node_uuid}",
