"""The dask client is the osparc part that communicates with a
dask-scheduler/worker backend directly or through a dask-gateway.

From dask documentation any Data or function must follow the criteria to be
usable in dask [http://distributed.dask.org/en/stable/limitations.html?highlight=cloudpickle#assumptions-on-functions-and-data]:
from cloudpickle import dumps, loads
loads(dumps(my_object))

"""

import asyncio
import json
import logging
import traceback
from copy import deepcopy
from dataclasses import dataclass, field
from http.client import HTTPException
<<<<<<< HEAD
from typing import Any, Callable, Deque, Optional
=======
from typing import Any, Callable, Final, Optional
>>>>>>> 7a2ba22e

import distributed
from dask_task_models_library.container_tasks.docker import DockerBasicAuth
from dask_task_models_library.container_tasks.errors import TaskCancelledError
from dask_task_models_library.container_tasks.io import (
    TaskCancelEventName,
    TaskInputData,
    TaskOutputData,
    TaskOutputDataSchema,
)
from fastapi import FastAPI
from models_library.clusters import ClusterAuthentication, ClusterID
from models_library.projects import ProjectID
from models_library.projects_nodes_io import NodeID
from models_library.projects_state import RunningState
from models_library.services_resources import BootMode
from models_library.users import UserID
from pydantic import parse_obj_as
from pydantic.networks import AnyUrl
from servicelib.logging_utils import log_catch
from settings_library.s3 import S3Settings
from simcore_sdk.node_ports_v2 import FileLinkType
from simcore_service_director_v2.modules.storage import StorageClient
from tenacity._asyncio import AsyncRetrying
from tenacity.before_sleep import before_sleep_log
from tenacity.stop import stop_after_attempt
from tenacity.wait import wait_fixed

from ..core.errors import (
    ComputationalBackendNoS3AccessError,
    ComputationalBackendTaskNotFoundError,
    ComputationalBackendTaskResultsNotReadyError,
)
from ..core.settings import AppSettings, ComputationalBackendSettings
from ..models.domains.comp_tasks import Image
from ..models.schemas.clusters import ClusterDetails, Scheduler
from ..utils.dask import (
    check_communication_with_scheduler_is_open,
    check_if_cluster_is_able_to_run_pipeline,
    check_maximize_workers,
    check_scheduler_is_still_the_same,
    check_scheduler_status,
    compute_input_data,
    compute_output_data_schema,
    compute_service_log_file_upload_link,
    create_node_ports,
    dask_sub_consumer_task,
    from_node_reqs_to_dask_resources,
    generate_dask_job_id,
    wrap_client_async_routine,
)
from ..utils.dask_client_utils import (
    DaskSubSystem,
    TaskHandlers,
    create_internal_client_based_on_auth,
)

logger = logging.getLogger(__name__)


_DASK_TASK_STATUS_RUNNING_STATE_MAP = {
    "new": RunningState.PENDING,
    "released": RunningState.PENDING,
    "waiting": RunningState.PENDING,
    "no-worker": RunningState.PENDING,
    "processing": RunningState.STARTED,
    "memory": RunningState.SUCCESS,
    "erred": RunningState.FAILED,
}

DASK_DEFAULT_TIMEOUT_S = 1


ServiceKey = str
ServiceVersion = str
LogFileUploadURL = AnyUrl
Commands = list[str]
RemoteFct = Callable[
    [
        DockerBasicAuth,
        ServiceKey,
        ServiceVersion,
        TaskInputData,
        TaskOutputDataSchema,
        LogFileUploadURL,
        Commands,
        Optional[S3Settings],
        BootMode,
    ],
    TaskOutputData,
]
UserCallbackInSepThread = Callable[[], None]


@dataclass
class DaskClient:
    app: FastAPI
    backend: DaskSubSystem
    settings: ComputationalBackendSettings
    tasks_file_link_type: FileLinkType

    _subscribed_tasks: list[asyncio.Task] = field(default_factory=list)

    @classmethod
    async def create(
        cls,
        app: FastAPI,
        settings: ComputationalBackendSettings,
        endpoint: AnyUrl,
        authentication: ClusterAuthentication,
        tasks_file_link_type: FileLinkType,
    ) -> "DaskClient":
        logger.info(
            "Initiating connection to %s with auth: %s",
            f"dask-scheduler/gateway at {endpoint}",
            authentication,
        )
        async for attempt in AsyncRetrying(
            reraise=True,
            before_sleep=before_sleep_log(logger, logging.INFO),
            wait=wait_fixed(0.3),
            stop=stop_after_attempt(3),
        ):
            with attempt:
                logger.debug(
                    "Connecting to %s, attempt %s...",
                    endpoint,
                    attempt.retry_state.attempt_number,
                )
                backend = await create_internal_client_based_on_auth(
                    endpoint, authentication
                )
                check_scheduler_status(backend.client)
                instance = cls(
                    app=app,
                    backend=backend,
                    settings=settings,
                    tasks_file_link_type=tasks_file_link_type,
                )
                logger.info(
                    "Connection to %s succeeded [%s]",
                    f"dask-scheduler/gateway at {endpoint}",
                    json.dumps(attempt.retry_state.retry_object.statistics),
                )
                logger.info(
                    "Scheduler info:\n%s",
                    json.dumps(backend.client.scheduler_info(), indent=2),
                )
                return instance
        # this is to satisfy pylance
        raise ValueError("Could not create client")

    async def delete(self) -> None:
        logger.debug("closing dask client...")
        for task in self._subscribed_tasks:
            task.cancel()
        await asyncio.gather(*self._subscribed_tasks, return_exceptions=True)
        await self.backend.close()
        logger.info("dask client properly closed")

    def register_handlers(self, task_handlers: TaskHandlers) -> None:
        _EVENT_CONSUMER_MAP = [
            (self.backend.progress_sub, task_handlers.task_progress_handler),
            (self.backend.logs_sub, task_handlers.task_log_handler),
        ]
        self._subscribed_tasks = [
            asyncio.create_task(
                dask_sub_consumer_task(dask_sub, handler),
                name=f"{dask_sub.name}_dask_sub_consumer_task",
            )
            for dask_sub, handler in _EVENT_CONSUMER_MAP
        ]

    async def send_computation_tasks(
        self,
        user_id: UserID,
        project_id: ProjectID,
        cluster_id: ClusterID,
        tasks: dict[NodeID, Image],
        callback: UserCallbackInSepThread,
        remote_fct: RemoteFct | None = None,
    ) -> list[tuple[NodeID, str]]:
        """actually sends the function remote_fct to be remotely executed. if None is kept then the default
        function that runs container will be started."""

        def _comp_sidecar_fct(
            docker_auth: DockerBasicAuth,
            service_key: str,
            service_version: str,
            input_data: TaskInputData,
            output_data_keys: TaskOutputDataSchema,
            log_file_url: AnyUrl,
            command: list[str],
            s3_settings: S3Settings | None,
            boot_mode: BootMode,
        ) -> TaskOutputData:
            """This function is serialized by the Dask client and sent over to the Dask sidecar(s)
            Therefore, (screaming here) DO NOT MOVE THAT IMPORT ANYWHERE ELSE EVER!!"""
            from simcore_service_dask_sidecar.tasks import run_computational_sidecar

            return run_computational_sidecar(
                docker_auth,
                service_key,
                service_version,
                input_data,
                output_data_keys,
                log_file_url,
                command,
                s3_settings,
                boot_mode,
            )

        if remote_fct is None:
            remote_fct = _comp_sidecar_fct
        list_of_node_id_to_job_id: list[tuple[NodeID, str]] = []
        for node_id, node_image in tasks.items():
            job_id = generate_dask_job_id(
                service_key=node_image.name,
                service_version=node_image.tag,
                user_id=user_id,
                project_id=project_id,
                node_id=node_id,
            )
            assert node_image.node_requirements  # nosec
            dask_resources = from_node_reqs_to_dask_resources(
                node_image.node_requirements
            )

            check_scheduler_is_still_the_same(
                self.backend.scheduler_id, self.backend.client
            )
            check_communication_with_scheduler_is_open(self.backend.client)
            check_scheduler_status(self.backend.client)
            await check_maximize_workers(self.backend.gateway_cluster)
            # NOTE: in case it's a gateway we do not check a priori if the task
            # is runnable because we CAN'T. A cluster might auto-scale, the worker(s)
            # might also auto-scale and the gateway does not know that a priori.
            # So, we'll just send the tasks over and see what happens after a while.
            # TODO: one idea is to do a lazy checking. A cluster might take a few seconds to run a
            # sidecar, which will then populate the scheduler with resources available on the cluster
            if not self.backend.gateway:
                check_if_cluster_is_able_to_run_pipeline(
                    project_id=project_id,
                    node_id=node_id,
                    scheduler_info=self.backend.client.scheduler_info(),
                    task_resources=dask_resources,
                    node_image=node_image,
                    cluster_id=cluster_id,
                )

            s3_settings = None
            if self.tasks_file_link_type == FileLinkType.S3:
                try:
                    s3_settings = await StorageClient.instance(self.app).get_s3_access(
                        user_id
                    )
                except HTTPException as err:
                    raise ComputationalBackendNoS3AccessError() from err

            # This instance is created only once so it can be reused in calls below
            node_ports = await create_node_ports(
                db_engine=self.app.state.engine,
                user_id=user_id,
                project_id=project_id,
                node_id=node_id,
            )
            # NOTE: for download there is no need to go with S3 links
            input_data = await compute_input_data(
                self.app,
                user_id,
                project_id,
                node_id,
                ports=node_ports,
                file_link_type=FileLinkType.PRESIGNED,
            )
            output_data_keys = await compute_output_data_schema(
                self.app,
                user_id,
                project_id,
                node_id,
                ports=node_ports,
                file_link_type=self.tasks_file_link_type,
            )
            log_file_url = await compute_service_log_file_upload_link(
                user_id,
                project_id,
                node_id,
                file_link_type=self.tasks_file_link_type,
            )

            try:
                assert self.app.state  # nosec
                assert self.app.state.settings  # nosec
                settings: AppSettings = self.app.state.settings
                task_future = self.backend.client.submit(
                    remote_fct,
                    docker_auth=DockerBasicAuth(
                        server_address=settings.DIRECTOR_V2_DOCKER_REGISTRY.resolved_registry_url,
                        username=settings.DIRECTOR_V2_DOCKER_REGISTRY.REGISTRY_USER,
                        password=settings.DIRECTOR_V2_DOCKER_REGISTRY.REGISTRY_PW,
                    ),
                    service_key=node_image.name,
                    service_version=node_image.tag,
                    input_data=input_data,
                    output_data_keys=output_data_keys,
                    log_file_url=log_file_url,
                    command=node_image.command,
                    s3_settings=s3_settings,
                    boot_mode=node_image.boot_mode,
                    key=job_id,
                    resources=dask_resources,
                    retries=0,
                )
                # NOTE: the callback is running in a secondary thread, and takes a future as arg
                task_future.add_done_callback(lambda _: callback())

                list_of_node_id_to_job_id.append((node_id, job_id))
                await wrap_client_async_routine(
                    self.backend.client.publish_dataset(task_future, name=job_id)
                )

                logger.debug(
                    "Dask task %s started [%s]",
                    f"{task_future.key=}",
                    f"{node_image.command=}",
                )
            except Exception:
                # Dask raises a base Exception here in case of connection error, this will raise a more precise one
                check_scheduler_status(self.backend.client)
                # if the connection is good, then the problem is different, so we re-raise
                raise
        return list_of_node_id_to_job_id

    async def get_tasks_status(self, job_ids: list[str]) -> list[RunningState]:
        check_scheduler_is_still_the_same(
            self.backend.scheduler_id, self.backend.client
        )
        check_communication_with_scheduler_is_open(self.backend.client)
        check_scheduler_status(self.backend.client)

        # try to get the task from the scheduler
        def _get_pipeline_statuses(
            dask_scheduler: distributed.Scheduler,
        ) -> dict[str, str | None]:
            statuses: dict[str, str | None] = dask_scheduler.get_task_status(
                keys=job_ids
            )
            return statuses

        task_statuses = await wrap_client_async_routine(
            self.backend.client.run_on_scheduler(_get_pipeline_statuses)
        )
        logger.debug("found dask task statuses: %s", f"{task_statuses=}")

        running_states: list[RunningState] = []
        for job_id in job_ids:
            dask_status = task_statuses.get(job_id, "lost")
            if dask_status == "erred":
                # find out if this was a cancellation
                exception = await wrap_client_async_routine(
                    distributed.Future(job_id).exception(timeout=DASK_DEFAULT_TIMEOUT_S)
                )

                if isinstance(exception, TaskCancelledError):
                    running_states.append(RunningState.ABORTED)
                else:
                    assert exception  # nosec
                    logger.warning(
                        "Task  %s completed in error:\n%s\nTrace:\n%s",
                        job_id,
                        exception,
                        "".join(traceback.format_exception(exception)),
                    )
                    running_states.append(RunningState.FAILED)
            else:
                running_states.append(
                    _DASK_TASK_STATUS_RUNNING_STATE_MAP.get(
                        dask_status, RunningState.UNKNOWN
                    )
                )

        return running_states

    async def abort_computation_task(self, job_id: str) -> None:
        # Dask future may be cancelled, but only a future that was not already taken by
        # a sidecar can be cancelled that way.
        # If the sidecar has already taken the job, then the cancellation must be user-defined.
        # therefore the dask PUB is used, and the dask-sidecar will then let the abort
        # process, and report when it is finished and properly cancelled.
        logger.debug("cancelling task with %s", f"{job_id=}")
        try:
            task_future: distributed.Future = await wrap_client_async_routine(
                self.backend.client.get_dataset(name=job_id)
            )
            # NOTE: It seems there is a bug in the pubsub system in dask
            # Event are more robust to connections/disconnections
            cancel_event = await distributed.Event(
                name=TaskCancelEventName.format(job_id), client=self.backend.client
            )
            await wrap_client_async_routine(cancel_event.set())
            await wrap_client_async_routine(task_future.cancel())
            logger.debug("Dask task %s cancelled", task_future.key)
        except KeyError:
            logger.warning("Unknown task cannot be aborted: %s", f"{job_id=}")

    async def get_task_result(self, job_id: str) -> TaskOutputData:
        logger.debug("getting result of %s", f"{job_id=}")
        try:
            task_future: distributed.Future = await wrap_client_async_routine(
                self.backend.client.get_dataset(name=job_id)
            )
            return await wrap_client_async_routine(
                task_future.result(timeout=DASK_DEFAULT_TIMEOUT_S)
            )
        except KeyError as exc:
            raise ComputationalBackendTaskNotFoundError(job_id=job_id) from exc
        except distributed.TimeoutError as exc:
            raise ComputationalBackendTaskResultsNotReadyError from exc

    async def release_task_result(self, job_id: str) -> None:
        logger.debug("releasing results for %s", f"{job_id=}")
        try:
            # first check if the key exists
            await wrap_client_async_routine(
                self.backend.client.get_dataset(name=job_id)
            )
            await wrap_client_async_routine(
                self.backend.client.unpublish_dataset(name=job_id)
            )
        except KeyError:
            logger.warning("Unknown task cannot be unpublished: %s", f"{job_id=}")

    async def get_cluster_details(self) -> ClusterDetails:
        check_scheduler_is_still_the_same(
            self.backend.scheduler_id, self.backend.client
        )
        check_communication_with_scheduler_is_open(self.backend.client)
        check_scheduler_status(self.backend.client)
        scheduler_info = self.backend.client.scheduler_info()
        scheduler_status = self.backend.client.status
        dashboard_link = self.backend.client.dashboard_link

        def _get_worker_used_resources(
            dask_scheduler: distributed.Scheduler,
        ) -> dict[str, dict]:
            used_resources = {}
            for worker_name, worker_state in dask_scheduler.workers.items():
                used_resources[worker_name] = worker_state.used_resources
            return used_resources

        with log_catch(logger, reraise=False):
            # NOTE: this runs directly on the dask-scheduler and may rise exceptions
            used_resources_per_worker: dict[
                str, dict[str, Any]
            ] = await wrap_client_async_routine(
                self.backend.client.run_on_scheduler(_get_worker_used_resources)
            )

            # let's update the scheduler info, with default to 0s since sometimes
            # workers are destroyed/created without us knowing right away
            for worker_name, worker_info in scheduler_info.get("workers", {}).items():
                used_resources: dict[str, float] = deepcopy(
                    worker_info.get("resources", {})
                )
                # reset default values
                for res_name in used_resources:
                    used_resources[res_name] = 0
                # if the scheduler has info, let's override them
                used_resources = used_resources_per_worker.get(
                    worker_name, used_resources
                )
                worker_info.update(used_resources=used_resources)

        assert dashboard_link  # nosec
        return ClusterDetails(
            scheduler=Scheduler(status=scheduler_status, **scheduler_info),
            dashboard_link=parse_obj_as(AnyUrl, dashboard_link),
        )<|MERGE_RESOLUTION|>--- conflicted
+++ resolved
@@ -15,11 +15,7 @@
 from copy import deepcopy
 from dataclasses import dataclass, field
 from http.client import HTTPException
-<<<<<<< HEAD
-from typing import Any, Callable, Deque, Optional
-=======
-from typing import Any, Callable, Final, Optional
->>>>>>> 7a2ba22e
+from typing import Any, Callable, Optional
 
 import distributed
 from dask_task_models_library.container_tasks.docker import DockerBasicAuth
