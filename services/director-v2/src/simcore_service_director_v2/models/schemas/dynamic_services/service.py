--- conflicted
+++ resolved
@@ -1,10 +1,7 @@
 from enum import Enum, unique
 from functools import cached_property, lru_cache, total_ordering
 from pathlib import Path
-<<<<<<< HEAD
 from typing import Any
-=======
->>>>>>> c8655726
 
 from models_library.basic_types import PortInt
 from models_library.projects import ProjectID
