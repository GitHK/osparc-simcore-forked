ARG PYTHON_VERSION="3.8.10"
FROM python:${PYTHON_VERSION}-slim-buster as base
#
#  USAGE:
#     cd sercices/api-server
#     docker build -f Dockerfile -t api-server:prod --target production ../../
#     docker run api-server:prod
#
#  REQUIRED: context expected at ``osparc-simcore/`` folder because we need access to osparc-simcore/packages

LABEL maintainer=pcrespov

<<<<<<< HEAD
RUN set -eux && \
  apt-get update && \
  apt-get install -y gosu && \
  rm -rf /var/lib/apt/lists/* && \
=======
RUN set -eux; \
  apt-get update; \
  apt-get install -y gosu; \
  rm -rf /var/lib/apt/lists/*; \
>>>>>>> aff0b8e0
  # verify that the binary works
  gosu nobody true

# simcore-user uid=8004(scu) gid=8004(scu) groups=8004(scu)
ENV SC_USER_ID=8004 \
  SC_USER_NAME=scu \
  SC_BUILD_TARGET=base \
  SC_BOOT_MODE=default

RUN adduser \
  --uid ${SC_USER_ID} \
  --disabled-password \
  --gecos "" \
  --shell /bin/sh \
  --home /home/${SC_USER_NAME} \
  ${SC_USER_NAME}


# Sets utf-8 encoding for Python et al
ENV LANG=C.UTF-8

# Turns off writing .pyc files; superfluous on an ephemeral container.
ENV PYTHONDONTWRITEBYTECODE=1 \
  VIRTUAL_ENV=/home/scu/.venv

# Ensures that the python and pip executables used in the image will be
# those from our virtualenv.
ENV PATH="${VIRTUAL_ENV}/bin:$PATH"

EXPOSE 8000
EXPOSE 3000

# -------------------------- Build stage -------------------
# Installs build/package management tools and third party dependencies
#
# + /build             WORKDIR
#
FROM base as build

ENV SC_BUILD_TARGET=build

RUN apt-get update \
  && apt-get install -y --no-install-recommends \
  build-essential \
  && apt-get clean \
  && rm -rf /var/lib/apt/lists/*


# NOTE: python virtualenv is used here such that installed
# packages may be moved to production image easily by copying the venv
RUN python -m venv "${VIRTUAL_ENV}"

RUN pip install --no-cache-dir --upgrade \
  pip~=21.2.3  \
  wheel \
  setuptools

WORKDIR /build

# install base 3rd party dependencies
# NOTE: copies to /build to avoid overwriting later which would invalidate this layer
COPY  --chown=scu:scu services/api-server/requirements/_base.txt .
RUN pip --no-cache-dir install -r _base.txt


# --------------------------Prod-depends-only stage -------------------
# This stage is for production only dependencies that get partially wiped out afterwards (final docker image concerns)
#
#  + /build
#    + services/api-server [scu:scu] WORKDIR
#
FROM build as prod-only-deps

ENV SC_BUILD_TARGET prod-only-deps

COPY --chown=scu:scu packages /build/packages
COPY --chown=scu:scu services/api-server /build/services/api-server

WORKDIR /build/services/api-server

RUN pip --no-cache-dir install -r requirements/prod.txt &&\
  pip --no-cache-dir list -v


# --------------------------Production stage -------------------
# Final cleanup up to reduce image size and startup setup
# Runs as scu (non-root user)
#
#  + /home/scu     $HOME = WORKDIR
#    + services/api-server [scu:scu]
#
FROM base as production

ENV SC_BUILD_TARGET=production \
  SC_BOOT_MODE=production

ENV PYTHONOPTIMIZE=TRUE

WORKDIR /home/scu

# Starting from clean base image, copies pre-installed virtualenv from prod-only-deps
COPY --chown=scu:scu --from=prod-only-deps  ${VIRTUAL_ENV} ${VIRTUAL_ENV}

# Copies booting scripts
COPY --chown=scu:scu services/api-server/docker services/api-server/docker
RUN chmod +x services/api-server/docker/*.sh

HEALTHCHECK --interval=30s \
  --timeout=20s \
  --start-period=30s \
  --retries=3 \
  CMD ["python3", "services/api-server/docker/healthcheck.py", "http://localhost:8000/"]

ENTRYPOINT [ "/bin/sh", "services/api-server/docker/entrypoint.sh" ]
CMD ["/bin/sh", "services/api-server/docker/boot.sh"]


# --------------------------Development stage -------------------
# Source code accessible in host but runs in container
# Runs as myu with same gid/uid as host
# Placed at the end to speed-up the build if images targeting production
#
#  + /devel         WORKDIR
#    + services  (mounted volume)
#
FROM build as development

ENV SC_BUILD_TARGET=development

WORKDIR /devel

RUN chown -R scu:scu "${VIRTUAL_ENV}"

ENTRYPOINT ["/bin/sh", "services/api-server/docker/entrypoint.sh"]
CMD ["/bin/sh", "services/api-server/docker/boot.sh"]<|MERGE_RESOLUTION|>--- conflicted
+++ resolved
@@ -10,17 +10,10 @@
 
 LABEL maintainer=pcrespov
 
-<<<<<<< HEAD
 RUN set -eux && \
   apt-get update && \
   apt-get install -y gosu && \
   rm -rf /var/lib/apt/lists/* && \
-=======
-RUN set -eux; \
-  apt-get update; \
-  apt-get install -y gosu; \
-  rm -rf /var/lib/apt/lists/*; \
->>>>>>> aff0b8e0
   # verify that the binary works
   gosu nobody true
 
