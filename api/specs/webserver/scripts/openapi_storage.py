--- conflicted
+++ resolved
@@ -83,11 +83,6 @@
     summary="Get datasets metadata",
 )
 async def get_files_metadata(
-<<<<<<< HEAD
-    location_id: LocationID, uuid_filter: str = "", expand_dirs: bool = True
-):
-    """list of file meta-datas"""
-=======
     location_id: LocationID,
     uuid_filter: str = "",
     expand_dirs: bool = Query(
@@ -98,7 +93,6 @@
     ),
 ):
     """returns all the file meta data a user has access to (uuid_filter may be used)"""
->>>>>>> 658645fc
 
 
 @app.get(
@@ -109,11 +103,6 @@
     summary="Get Files Metadata",
 )
 async def get_files_metadata_dataset(
-<<<<<<< HEAD
-    location_id: LocationID, dataset_id: str, expand_dirs: bool = True
-):
-    """list of file meta-datas"""
-=======
     location_id: LocationID,
     dataset_id: str,
     expand_dirs: bool = Query(
@@ -124,7 +113,6 @@
     ),
 ):
     """returns all the file meta data inside dataset with dataset_id"""
->>>>>>> 658645fc
 
 
 @app.get(
