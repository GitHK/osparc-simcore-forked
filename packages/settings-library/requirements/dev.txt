# Shortcut to install all packages needed to develop 'settings-library'
#
# - As ci.txt but with current and repo packages in develop (edit) mode
#
# Usage:
#   pip install -r requirements/dev.txt
#

# installs base + tests requirements
--requirement _base.txt
--requirement _test.txt
--requirement _tools.txt

# installs this repo's packages
<<<<<<< HEAD
--editable ../common-library
=======
--editable ../common-library/
>>>>>>> f63a537f
--editable ../pytest-simcore/

# current module
--editable .<|MERGE_RESOLUTION|>--- conflicted
+++ resolved
@@ -12,11 +12,7 @@
 --requirement _tools.txt
 
 # installs this repo's packages
-<<<<<<< HEAD
---editable ../common-library
-=======
 --editable ../common-library/
->>>>>>> f63a537f
 --editable ../pytest-simcore/
 
 # current module
