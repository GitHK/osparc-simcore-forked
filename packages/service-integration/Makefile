#
# Targets for DEVELOPMENT of models Library
#
include ../../scripts/common.Makefile
include ../../scripts/common-package.Makefile

.PHONY: requirements
requirements: ## compiles pip requirements (.in -> .txt)
	@$(MAKE_C) requirements reqs


.PHONY: install-dev install-prod install-ci
install-dev install-prod install-ci: _check_venv_active ## install app in development/production or CI mode
	# installing in $(subst install-,,$@) mode
	pip-sync requirements/$(subst install-,,$@).txt


.PHONY: tests
tests: ## runs unit tests
	# running unit tests
	@pytest -vv --exitfirst --failed-first --durations=10 --pdb $(CURDIR)/tests



<<<<<<< HEAD
compose-spec.json:
	# Downloading schema from https://github.com/compose-spec/compose-spec
	wget https://raw.githubusercontent.com/compose-spec/compose-spec/master/schema/$@

compose_spec_model.py: compose-spec.json ## auto-generates pydantic model for compose-specification
	# auto-generates $@ from $<
	datamodel-codegen  --input $< --input-file-type jsonschema --output $@
=======
# Auto-generation of compose-spec model

compose-spec.json:
	# Downloading schema from https://github.com/compose-spec/compose-spec
	wget https://raw.githubusercontent.com/compose-spec/compose-spec/master/schema/$@
	echo $(shell cat $@ | jq '."$$schema"')


.PHONY:
_compose_spec_model.py: ## auto-generates pydantic model for compose-specification
	# auto-generates $@ from $<
	datamodel-codegen  \
		--url https://raw.githubusercontent.com/compose-spec/compose-spec/master/schema/compose-spec.json \
		--input-file-type jsonschema \
		--snake-case-field \
		--use-schema-description  \
		--aliases ALIASES.json \
		--output $@
	# formats and moves
	black $@
	mv $@ src/service_integration/$@
>>>>>>> 042a392b
<|MERGE_RESOLUTION|>--- conflicted
+++ resolved
@@ -22,15 +22,6 @@
 
 
 
-<<<<<<< HEAD
-compose-spec.json:
-	# Downloading schema from https://github.com/compose-spec/compose-spec
-	wget https://raw.githubusercontent.com/compose-spec/compose-spec/master/schema/$@
-
-compose_spec_model.py: compose-spec.json ## auto-generates pydantic model for compose-specification
-	# auto-generates $@ from $<
-	datamodel-codegen  --input $< --input-file-type jsonschema --output $@
-=======
 # Auto-generation of compose-spec model
 
 compose-spec.json:
@@ -51,5 +42,4 @@
 		--output $@
 	# formats and moves
 	black $@
-	mv $@ src/service_integration/$@
->>>>>>> 042a392b
+	mv $@ src/service_integration/$@