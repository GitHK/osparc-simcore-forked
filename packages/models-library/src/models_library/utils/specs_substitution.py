--- conflicted
+++ resolved
@@ -14,19 +14,11 @@
 SubstitutionValue: TypeAlias = StrictBool | StrictInt | StrictFloat | str
 
 
-<<<<<<< HEAD
-def _serializer(data: dict[str, Any]) -> str:
-    return json.dumps(data)
-
-
-def _deserializer(str_data: str) -> dict[str, Any]:
-=======
 def _json_dumps(data: dict[str, Any]) -> str:
     return json.dumps(data)
 
 
 def _json_loads(str_data: str) -> dict[str, Any]:
->>>>>>> 4f3bac35
     return cast(dict[str, Any], json.loads(str_data))
 
 
@@ -47,11 +39,7 @@
         cls, specs: dict[str, Any], *, upgrade: bool
     ) -> TextTemplate:
         # convert to yaml (less symbols as in json)
-<<<<<<< HEAD
-        service_spec_str: str = _serializer(specs)
-=======
         service_spec_str: str = _json_dumps(specs)
->>>>>>> 4f3bac35
 
         if upgrade:  # legacy
             service_spec_str = substitute_all_legacy_identifiers(service_spec_str)
@@ -75,28 +63,13 @@
         return self._substitutions
 
     def set_substitutions(
-<<<<<<< HEAD
-        self, mappings: dict[str, SubstitutionValue] | None = None
-=======
         self, mappings: dict[str, SubstitutionValue]
->>>>>>> 4f3bac35
     ) -> SubstitutionsDict:
         """
         NOTE: ONLY targets identifiers declared in the specs
         NOTE:`${identifier:-a_default_value}` will replace the identifier with `a_default_value`
         if not provided
         """
-<<<<<<< HEAD
-        if mappings is None:
-            mappings = {}
-
-        needed_identifiers = self.get_identifiers()
-
-        needed_identifiers_with_defaults: dict[str, str | None] = {}
-        for identifier in needed_identifiers:
-            parts = identifier.split(":-")
-            needed_identifiers_with_defaults[identifier] = (
-=======
 
         required_identifiers = self.get_identifiers()
 
@@ -104,34 +77,19 @@
         for identifier in required_identifiers:
             parts = identifier.split(":-")
             required_identifiers_with_defaults[identifier] = (
->>>>>>> 4f3bac35
                 parts[1] if ":-" in identifier else None
             )
 
         resolved_identifiers: dict[str, str] = {}
-<<<<<<< HEAD
-        for identifier in needed_identifiers_with_defaults:
-            if identifier in mappings:
-                resolved_identifiers[identifier] = cast(str, mappings[identifier])
-            elif needed_identifiers_with_defaults[identifier] is not None:
-                resolved_identifiers[identifier] = cast(
-                    str, needed_identifiers_with_defaults[identifier]
-                )
-=======
         for identifier, default_value in required_identifiers_with_defaults.items():
             if identifier in mappings:
                 resolved_identifiers[identifier] = cast(str, mappings[identifier])
             elif default_value is not None:
                 resolved_identifiers[identifier] = default_value
->>>>>>> 4f3bac35
         # picks only needed for substitution
         self._substitutions = SubstitutionsDict(resolved_identifiers)
         return self._substitutions
 
     def run(self) -> dict[str, Any]:
         new_specs_txt: str = self._template.safe_substitute(self._substitutions)
-<<<<<<< HEAD
-        return _deserializer(new_specs_txt)
-=======
-        return _json_loads(new_specs_txt)
->>>>>>> 4f3bac35
+        return _json_loads(new_specs_txt)