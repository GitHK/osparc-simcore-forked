--- conflicted
+++ resolved
@@ -2,11 +2,7 @@
     Models a study's project document
 """
 from copy import deepcopy
-<<<<<<< HEAD
-from typing import Dict, List, Optional, Union, Any
-=======
 from typing import Any, Dict, List, Optional, Union
->>>>>>> ae5a6dc0
 from uuid import UUID
 
 from pydantic import BaseModel, EmailStr, Extra, Field, HttpUrl, validator
