#!/bin/bash
# http://redsymbol.net/articles/unofficial-bash-strict-mode/
set -o errexit  # abort on nonzero exitstatus
set -o nounset  # abort on unbound variable
set -o pipefail # don't hide errors within pipes
IFS=$'\n\t'

# in case it's a Pull request, the env are never available, default to itisfoundation to get a maybe not too old version for caching
DOCKER_IMAGE_TAG=$(exec ci/helpers/build_docker_image_tag.bash)
export DOCKER_IMAGE_TAG

install() {
  bash ci/helpers/ensure_python_pip.bash
  pushd services/director-v2
  pip3 install -r requirements/ci.txt
  popd
  pip list -v
  make pull-version || (make build tag-version)
  make info-images
}

test() {
  echo "testing in services/director-v2/tests/integration/$1"
  pytest \
    --asyncio-mode=auto \
<<<<<<< HEAD
    -vvv -s --log-cli-level=DEBUG --log-level=DEBUG -m "not travis" "services/director-v2/tests/integration/$1"
=======
    --color=yes \
    --cov-append \
    --cov-config=.coveragerc \
    --cov-report=term-missing \
    --cov-report=xml \
    --cov=simcore_service_director_v2 \
    --durations=10 \
    --log-date-format="%Y-%m-%d %H:%M:%S" \
    --log-format="%(asctime)s %(levelname)s %(message)s" \
    --log-level=DEBUG \
    --verbose \
    -m "not heavy_load" \
    "services/director-v2/tests/integration/$1"
>>>>>>> 90ec1425
}

clean_up() {
  docker images
  make down
}

# Check if the function exists (bash specific)
if declare -f "$1" >/dev/null; then
  # call arguments verbatim
  "$@"
else
  # Show a helpful error
  echo "'$1' is not a known function name" >&2
  exit 1
fi<|MERGE_RESOLUTION|>--- conflicted
+++ resolved
@@ -23,9 +23,6 @@
   echo "testing in services/director-v2/tests/integration/$1"
   pytest \
     --asyncio-mode=auto \
-<<<<<<< HEAD
-    -vvv -s --log-cli-level=DEBUG --log-level=DEBUG -m "not travis" "services/director-v2/tests/integration/$1"
-=======
     --color=yes \
     --cov-append \
     --cov-config=.coveragerc \
@@ -39,7 +36,6 @@
     --verbose \
     -m "not heavy_load" \
     "services/director-v2/tests/integration/$1"
->>>>>>> 90ec1425
 }
 
 clean_up() {
