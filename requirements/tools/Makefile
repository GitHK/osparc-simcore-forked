--- conflicted
+++ resolved
@@ -71,17 +71,11 @@
 IMAGE_NAME:=local/python-devkit:${PYTHON_VERSION}
 
 # SEE https://medium.com/faun/set-current-host-user-for-docker-container-4e521cef9ffc
-<<<<<<< HEAD
-.PHONY: build	
-build build-nc: ## builds the container (-nc without cache)
-	docker build $(if $(findstring -nc,$@),--no-cache,) --tag local/python-devkit:latest .
-=======
 .PHONY: build
 build build-nc: ## builds tooling image ${IMAGE_NAME}
 	docker build $(if $(findstring -nc,$@),--no-cache,) \
 		--build-arg PYTHON_VERSION="${PYTHON_VERSION}" \
 		--tag ${IMAGE_NAME} .
->>>>>>> 3ab3bf61
 
 
 .PHONY: run
@@ -99,11 +93,7 @@
 
 
 .PHONY: shell
-<<<<<<< HEAD
-shell: build ## enter the container with a shell entrypoint
-=======
 shell: build ## Opens shell in ${IMAGE_NAME}
->>>>>>> 3ab3bf61
 	docker run -it \
 		--workdir="/home/$(USER)/requirements/tools" \
     --volume="/etc/group:/etc/group:ro" \
